--- conflicted
+++ resolved
@@ -53,36 +53,14 @@
 # line.slice_thick_elements(
 #     slicing_strategies=[
 #         xt.Strategy(slicing=None), # don't touch other elements
-<<<<<<< HEAD
-#         xt.Strategy(slicing=xt.Uniform(1, mode='thick'), element_type=xt.Bend),
-=======
 #         xt.Strategy(slicing=xt.Uniform(10, mode='thick'), element_type=xt.Bend),
->>>>>>> eeb7380a
 #         xt.Strategy(slicing=xt.Uniform(5, mode='thick'), element_type=xt.Quadrupole),
 #         xt.Strategy(slicing=xt.Uniform(5, mode='thick'), element_type=xt.CombinedFunctionMagnet),
 #     ])
 
-<<<<<<< HEAD
-
-tt = line.get_table()
-tt_cf = tt.rows[tt.element_type == 'CombinedFunctionMagnet']
-for nn in tt_cf.name:
-    old_elem = line.element_dict[nn]
-    line.element_dict[nn] = xt.Bend(
-        k0=old_elem.k0,
-        h=old_elem.h,
-        length=old_elem.length,
-        knl=[0, old_elem.k1 * old_elem.length],
-        num_multipole_kicks=1000
-    )
-line.build_tracker()
-
-line.configure_bend_model(core='full', edge='full')
-=======
 tt = line.get_table()
 line.configure_bend_model(core='full', edge='full', num_multipole_kicks=10)
 
->>>>>>> eeb7380a
 tw = line.twiss(method='4d')
 
 mad.input('twiss, chrom, table=twchr;')
