import numpy as np
from .match import Action
import os
import uuid

from .mad_writer import mad_str_or_value
import xtrack as xt

class MadngVars:

    def __init__(self, mad):
        self.mad = mad

    def __setitem__(self, key, value):
        setattr(self.mad.MADX, key.replace('.', '_'), value)
        #Expressions still to be handled, could use the following:
        # mng.send(
        #     MADX:open_env()
        #     a = 3
        #     b =\ 3 * a
        #     c =\ 4 * a
        #     MADX:close_env()
        #     ''')

def build_madng_model(line, sequence_name='seq', **kwargs):
    print('Building MAD-NG model for line', line.name, 'with sequence name', sequence_name)
    if line.tracker is None:
        line.build_tracker()
    mng = line.to_madng(sequence_name=sequence_name, **kwargs)
    mng._sequence_name = sequence_name
    line.tracker._madng = mng
    line.tracker._madng_vars = MadngVars(mng)
    line.vars.vars_to_update.add(line.tracker._madng_vars)
    return mng

def discard_madng_model(line):
    line.tracker._madng = None
    line.tracker.vars_to_update.remove(line.tracker._madng_vars)
    return

def regen_madng_model(line):
    discard_madng_model(line)
    build_madng_model(line)
    return

def _tw_ng(line, rdts=(), normal_form=True,
           mapdef_twiss=2, mapdef_normal_form=4,
           nslice=3):

    tw_kwargs = locals()
    del tw_kwargs['line']
    _action = ActionTwissMadng(line, tw_kwargs)

    if not hasattr(line.tracker, '_madng'):
        line.build_madng_model()
    mng = line.tracker._madng

    tw = line.twiss(method='4d', reverse=False)
    tw._action = _action

    tw_columns = ['s', 'beta11', 'beta22', 'alfa11', 'alfa22',
                'x', 'px', 'y', 'py', 't', 'pt',
                'dx', 'dy', 'dpx', 'dpy', 'mu1', 'mu2',
                'beta12', 'beta21', 'alfa12', 'alfa21',
                'wx', 'wy', 'phix', 'phiy', 'dmu1', 'dmu2',
                'f1001', 'f1010', 'r11', 'r12', 'r21', 'r22',
    ]

    columns = tw_columns + list(rdts)
    rdt_cmd = 'local rdts = {"' + '", "'.join(rdts) + '"}'
    mng_columns_to_send = ["mtbl." + col for col in columns]
    send_cmd = f'''
        columns = {{{", ".join(mng_columns_to_send)}}}
        py:send(columns, true)
    '''

    if len(rdts) > 0:
        mng_script = (
            f'''
            local damap in MAD
            local seq = MADX.{mng._sequence_name}
            -- list of RDTs
            '''
            + rdt_cmd +
            '''
            -- create phase-space damap at 4th order
            local X0 = damap {nv=6, mo=4}

            -- twiss with RDTs
            local mtbl = twiss {sequence=seq, X0=X0, trkrdt=rdts, info=2, saverdt=true, coupling=true, chrom=true}

            -- send columns to Python
            '''
            + send_cmd
        )
    else:
        mng_script = ('''
        local damap in MAD
        '''
        f'local seq = MADX.{mng._sequence_name}'
        '''

        -- twiss with RDTs
        local mtbl = twiss {sequence=seq, method=4,'''
        f'mapdef={mapdef_twiss}'
        ''', implicit=true, '''
        f'nslice={nslice}, misalgn=true, coupling=true, chrom=true'
        '''}

        -- send columns to Python
        '''
        + send_cmd)

    mng.send(mng_script)

    out = mng.recv('columns')
    out_dct = {k: v for k, v in zip(columns, out)}

    # Add to table
    assert len(out[0]) == len(tw) + 1
    for nn in tw_columns:
        tw[nn+'_ng'] = np.atleast_1d(np.squeeze(out_dct[nn]))[:-1]
    for nn in rdts:
        tw[nn] = np.atleast_1d(np.squeeze(out_dct[nn]))[:-1]

    temp_x = tw.wx_ng * np.exp(1j*2*np.pi*tw.phix_ng)
    tw['ax_ng'] = np.imag(temp_x)
    tw['bx_ng'] = np.real(temp_x)
    temp_y = tw.wy_ng * np.exp(1j*2*np.pi*tw.phiy_ng)
    tw['ay_ng'] = np.imag(temp_y)
    tw['by_ng'] = np.real(temp_y)
    del tw['phix_ng']
    del tw['phiy_ng']

    if normal_form:
        mng_script_nf = (
            f'local seq = MADX.{mng._sequence_name}'
            '''
            local track in MAD  -- like "from MAD import track"
            local mytrktable, mytrkflow = MAD.track{sequence=seq, method=4,'''
            f'mapdef={mapdef_normal_form}, nslice={nslice}'
            '''}

            local normal in MAD.gphys  -- like "from MAD.gphys import normal"
            local my_norm_for = normal(mytrkflow[1]):analyse('anh') -- anh stands for anharmonicity

            local nf = my_norm_for
            last_nf = my_norm_for
            normal_forms_to_send = {
                    nf:q1{1}, -- qx from the normal form (fractional part)
                    nf:q2{1}, -- qy
                    nf:dq1{1}, -- dqx / d delta
                    nf:dq2{1}, -- dqy / d delta
                    nf:dq1{2}, -- d2 qx / d delta2
                    nf:dq2{2}, -- d2 qy / d delta2
                    nf:dq1{3}, -- d3 qx / d delta3
                    nf:dq2{3}, -- d3 qy / d delta3
                    nf:dq1{4}, -- d4 qx / d delta4
                    nf:dq2{4}, -- d4 qy / d delta4
                    nf:dq1{5}, -- d5 qx / d delta5
                    nf:dq2{5}, -- d5 qy / d delta5
                    nf:anhx{1, 0}, -- dqx / d(2 jx)
                    nf:anhy{0, 1}, -- dqy / d(2 jy)
                    nf:anhx{0, 1}, -- dqx / d(2 jy)
                    nf:anhy{1, 0}, -- dqy / d(2 jx)
                    }
            py:send(normal_forms_to_send)
        ''')
        mng.send(mng_script_nf)
        out_nf = mng.recv('normal_forms_to_send')

        dct_nf = dict(
            q1 =   out_nf[0],
            q2 =   out_nf[1],
            dq1 =  out_nf[2],
            dq2 =  out_nf[3],
            d2q1 = out_nf[4],
            d2q2 = out_nf[5],
            d3q1 = out_nf[6],
            d3q2 = out_nf[7],
            d4q1 = out_nf[8],
            d4q2 = out_nf[9],
            d5q1 = out_nf[10],
            d5q2 = out_nf[11],
            dqxdjx = out_nf[6]*2.,
            dqydjy = out_nf[7]*2.,
            dqxdjy = out_nf[8]*2.,
            dqydjx = out_nf[9]*2.,
        )
        for nn in dct_nf:
            tw[nn+'_nf_ng'] = dct_nf[nn]

    return tw

def _survey_ng(line):
    if not hasattr(line.tracker, '_madng'):
        line.build_madng_model()
    mng = line.tracker._madng
    mng['srv'] = mng.survey(sequence=mng._sequence_name)

    survey_tab_keys = {
        "x": "X",
        "y": "Y",
        "z": "Z",
        "l": "length",
        "kind": "element_type"
    }

    element_types = {
        "drift": "Drift",
        "sbend": "Bend",
        "rbend": "RBend",
        "quadrupole": "Quadrupole",
        "sextupole": "Sextupole",
        "octupole": "Octupole",
        "multipole": "Multipole",
        "kicker": "Kicker", # no coloring in survey plot
        "rfcavity": "Cavity",
        "marker": "Marker"
    }

    # create SurveyTable from DataFrame
    survey_df = mng['srv'][0].to_df()
    survey_dict = survey_df.to_dict(orient='list')
    survey_dict = {k: np.array(v) for k, v in survey_dict.items()}
    for k in survey_tab_keys.keys():
        if k in survey_dict:
            # Rename keys to match SurveyTable
            survey_dict[survey_tab_keys[k]] = survey_dict[k]
            del survey_dict[k]

    survey_dict['element_type'] = np.array([element_types.get(et, et) for et in survey_dict['element_type']])

    for i in survey_dict.keys():
        # Interpretation of survey is shifted by 1 in MAD-NG vs. Xsuite
        if i in ['name', 'length', 'kind', 'element_type', 'angle', 'tilt']:
            survey_dict[i] = survey_dict[i][1:]
        else:
            survey_dict[i] = survey_dict[i][:-1]

    survey_tab = xt.survey.SurveyTable(survey_dict)
    return survey_tab


class ActionTwissMadng(Action):
    def __init__(self, line, tw_kwargs):
        self.line = line
        self.tw_kwargs = tw_kwargs

    def run(self):
        return self.line.madng_twiss(**self.tw_kwargs)

<<<<<<< HEAD
def line_to_madng(line, sequence_name='seq', temp_fname=None, keep_files=False,
                  **kwargs):
=======

def line_to_madng(line, sequence_name='seq', temp_fname=None, keep_files=False):
>>>>>>> a96fd6e8

    try:
        _ge = xt.elements._get_expr
        if temp_fname is None:
            temp_fname = 'temp_madng_' + str(uuid.uuid4())

        from .mad_writer import to_madng_sequence
        madx_seq = to_madng_sequence(line, name=sequence_name)
        with open(f'{temp_fname}.mad', 'w') as fid:
            fid.write(madx_seq)

        from pymadng import MAD
<<<<<<< HEAD
        mng = MAD(**kwargs)
        mng.MADX.load(f'"{temp_fname}.madx"', f'"{temp_fname}"')
=======
        mng = MAD()
        mng.send(f"""
                 mad_func = loadfile('{temp_fname}.mad', nil, MADX)
                 assert(mad_func)
                 mad_func()
                 """)
        #mng.loadfile(f'{temp_fname}.mad', None, "MADX")
>>>>>>> a96fd6e8
        mng._init_madx_data = madx_seq

        mng[sequence_name] = mng.MADX[sequence_name] # this ensures that the file has been read
        mng[sequence_name].beam = mng.beam(particle="'custom'",
                        mass=line.particle_ref.mass0 * 1e9,
                        charge=line.particle_ref.q0,
                        betgam=line.particle_ref.beta0[0] * line.particle_ref.gamma0[0])

    finally:
        if not keep_files:
            for nn in [temp_fname + '.madx', temp_fname + '.mad']:
                if os.path.isfile(nn):
                    os.remove(nn)

    # mng[sequence_name].beam = mng.beam(particle="'proton'", energy=7000)
    return mng<|MERGE_RESOLUTION|>--- conflicted
+++ resolved
@@ -250,14 +250,9 @@
     def run(self):
         return self.line.madng_twiss(**self.tw_kwargs)
 
-<<<<<<< HEAD
+
 def line_to_madng(line, sequence_name='seq', temp_fname=None, keep_files=False,
                   **kwargs):
-=======
-
-def line_to_madng(line, sequence_name='seq', temp_fname=None, keep_files=False):
->>>>>>> a96fd6e8
-
     try:
         _ge = xt.elements._get_expr
         if temp_fname is None:
@@ -269,18 +264,13 @@
             fid.write(madx_seq)
 
         from pymadng import MAD
-<<<<<<< HEAD
+
         mng = MAD(**kwargs)
-        mng.MADX.load(f'"{temp_fname}.madx"', f'"{temp_fname}"')
-=======
-        mng = MAD()
         mng.send(f"""
                  mad_func = loadfile('{temp_fname}.mad', nil, MADX)
                  assert(mad_func)
                  mad_func()
                  """)
-        #mng.loadfile(f'{temp_fname}.mad', None, "MADX")
->>>>>>> a96fd6e8
         mng._init_madx_data = madx_seq
 
         mng[sequence_name] = mng.MADX[sequence_name] # this ensures that the file has been read
@@ -295,5 +285,4 @@
                 if os.path.isfile(nn):
                     os.remove(nn)
 
-    # mng[sequence_name].beam = mng.beam(particle="'proton'", energy=7000)
     return mng