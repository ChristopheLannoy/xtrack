# copyright ############################### #
# This file is part of the Xtrack Package.  #
# Copyright (c) CERN, 2021.                 #
# ######################################### #

import logging

import io
import json
import numpy as np
from scipy.optimize import fsolve
from scipy.constants import c as clight
from scipy.constants import hbar
from scipy.constants import epsilon_0
from scipy.constants import e as qe

import xobjects as xo
import xpart as xp
from xdeps import Table

from . import linear_normal_form as lnf
from .general import _print

import xtrack as xt  # To avoid circular imports

DEFAULT_STEPS_R_MATRIX = {
    'dx':1e-6, 'dpx':1e-7,
    'dy':1e-6, 'dpy':1e-7,
    'dzeta':1e-6, 'ddelta':1e-6
}

DEFAULT_CO_SEARCH_TOL = [1e-11, 1e-11, 1e-11, 1e-11, 1e-5, 1e-9]

DEFAULT_MATRIX_RESPONSIVENESS_TOL = 1e-15
DEFAULT_MATRIX_STABILITY_TOL = 2e-3

AT_TURN_FOR_TWISS = -10 # # To avoid writing in monitors installed in the line

log = logging.getLogger(__name__)

def twiss_line(line, particle_ref=None, method=None,
        particle_on_co=None, R_matrix=None, W_matrix=None,
        delta0=None, zeta0=None,
        r_sigma=None, nemitt_x=None, nemitt_y=None,
        delta_disp=None, delta_chrom=None, zeta_disp=None,
        particle_co_guess=None, steps_r_matrix=None,
        co_search_settings=None, at_elements=None, at_s=None,
        continue_on_closed_orbit_error=None,
        freeze_longitudinal=None,
        freeze_energy=None,
        values_at_element_exit=None,
        radiation_method=None,
        eneloss_and_damping=None,
        ele_start=None, ele_stop=None, twiss_init=None,
        skip_global_quantities=None,
        matrix_responsiveness_tol=None,
        matrix_stability_tol=None,
        symplectify=None,
        reverse=None,
        use_full_inverse=None,
        strengths=None,
        hide_thin_groups=None,
        group_compound_elements=None,
        only_twiss_init=None,
        only_markers=None,
        only_orbit=None,
        compute_R_element_by_element=None,
        compute_lattice_functions=None,
        compute_chromatic_properties=None,
        ele_init=None,
        x=None, px=None, y=None, py=None, zeta=None, delta=None,
        betx=None, alfx=None, bety=None, alfy=None, bets=None,
        dx=None, dpx=None, dy=None, dpy=None, dzeta=None,
        mux=None, muy=None, muzeta=None,
        ax_chrom=None, bx_chrom=None, ay_chrom=None, by_chrom=None,
        _continue_if_lost=None,
        _keep_tracking_data=None,
        _keep_initial_particles=None,
        _initial_particles=None,
        _ebe_monitor=None,
        ):

    """
    Compute the Twiss parameters of the beam line.

    Parameters
    ----------

    method : {'6d', '4d'}, optional
        Method to be used for the computation. If '6d' the full 6D
        normal form is used. If '4d' the 4D normal form is used.
    ele_start : int or str, optional
        Index of the element at which the computation starts. If not provided,
        the periodic sulution is computed. `twiss_init` must be provided if
        `ele_start` is provided.
    ele_stop : int or str, optional
        Index of the element at which the computation stops.
    twiss_init : TwissInit object, optional
        Initial values for the Twiss parameters. If `twiss_init="periodic"` is
        passed, the periodic solution for the selected range is computed.
    delta0 : float, optional
        Initial value for the delta parameter.
    zeta0 : float, optional
        Initial value for the zeta parameter.
    freeze_longitudinal : bool, optional
        If True, the longitudinal motion is frozen.
    only_markers: bool, optional
        If True, results are computed only at marker elements.
    at_elements : list, optional
        List of elements at which the Twiss parameters are computed.
        If not provided, the Twiss parameters are computed at all elements.
    at_s : list, optional
        List of positions in meters at which the Twiss parameters are computed.
        If not provided, the Twiss parameters are computed at all positions.
    radiation_method : {'full', 'kick_as_co', 'scale_as_co'}, optional
        Method to be used for the computation of twiss parameters in the presence
        of radiation. If 'full' the method described in E. Forest, "From tracking
        code to analysis" is used. If 'kick_as_co' all particles receive the same
        radiation kicks as the closed orbit. If 'scale_as_co' all particles
        momenta are scaled by radiation as much as the closed orbit.
    eneloss_and_damping : bool, optional
        If True, the energy loss and radiation damping constants are computed.
    strengths : bool, optional
        If True, the strengths of the multipoles are added to the table.
    hide_thin_groups : bool, optional
        If True, values associate to elements in thin groups are replacede with
        NaNs.
    group_compound_elements : bool, optional
        If True, elements in compounds are grouped together.
    values_at_element_exit : bool, optional (False)
        If True, the Twiss parameters are computed at the exit of the
        elements. If False (default), the Twiss parameters are computed at the
        entrance of the elements.
    matrix_responsiveness_tol : float, optional
        Tolerance to be used tp check the responsiveness of the R matrix.
        If not provided, the default value is used.
    matrix_stability_tol : float, optional
        Tolerance to be used tp check the stability of the R matrix.
        If not provided, the default value is used.
    symplectify : bool, optional
        If True, the R matrix is symplectified before computing the linear normal
        form. Dafault is False.


    Returns
    -------

    twiss : xtrack.TwissTable
        Twiss calculation results. The table contains the following element-by-element quantities:
            - s: position of the element in meters
            - name: name of the element
            - x: horizontal position in meters (closed orbit for periodic solution)
            - px: horizontal momentum (closed orbit for periodic solution)
            - y: vertical position in meters (closed orbit for periodic solution)
            - py: vertical momentum (closed orbit for periodic solution)
            - zeta: longitudinal position in meters (closed orbit for periodic solution)
            - delta: longitudinal momentum deviation (closed orbit for periodic solution)
            - ptau: longitudinal momentum deviation (closed orbit for periodic solution)
            - betx: horizontal beta function in meters
            - bety: vertical beta function in meters
            - alfx: horizontal alpha function
            - alfy: vertical alpha function
            - gamx: horizontal gamma function in 1/meters
            - gamy: vertical gamma function in 1/meters
            - mux: horizontal phase advance in tune units (angle/2/pi)
            - muy: vertical phase advance in tune units (angle/2/pi)
            - muzeta: longitudinal phase advance in tune units (angle/2/pi)
            - dx: horizontal dispersion (d x / d delta) in meters
            - dy: vertical dispersion (d y / d delta) in meters
            - dzeta: longitudinal dispersion (d zeta / d delta) in meters
            - dpx: horizontal dispersion (d px / d delta)
            - dpy: vertical dispersion (d y / d delta)
            - dx_zeta: horizontal crab dispersion (d x / d zeta)
            - dy_zeta: vertical crab dispersion (d y / d zeta)
            - dpx_zeta: horizontal crab dispersion (d px / d zeta)
            - dpy_zeta: vertical crab dispersion (d py / d zeta)
            - ax_chrom: chromatic function (d alfx / d delta - alfx / betx d betx / d delta)
            - ay_chrom: chromatic function (d alfy / d delta - alfy / bety d bety / d delta)
            - bx_chrom: chromatic function (d betx / d delta)
            - by_chrom: chromatic function (d bety / d delta)
            - wx_chrom: sqrt(ax_chrom**2 + bx_chrom**2)
            - wy_chrom: sqrt(ay_chrom**2 + by_chrom**2)
            - W_matrix: W matrix of the linear normal form
            - betx1: computed horizontal beta function (Mais-Ripken) in meters
            - bety1: computed vertical beta function (Mais-Ripken) in meters
            - betx2: computed horizontal beta function (Mais-Ripken) in meters
            - bety2: computed vertical beta function (Mais-Ripken) in meters
        The table also contains the following global quantities:
            - qx: horizontal tune
            - qy: vertical tune
            - qs: synchrotron tune
            - dqx: horizontal chromaticity (d qx / d delta)
            - dqy: vertical chromaticity (d qy / d delta)
            - c_minus: closest tune approach coefficient
<<<<<<< HEAD
            - slip_factor: slip factor (1 / f_ref * d f_ref / d delta)
            - momentum_compaction_factor: momentum compaction factor
            - T_rev0: reference revolution period in seconds
            - circumference: reference orbit length in meters
=======
            - slip_factor: slip factor (-1 / f_ref * d f_ref / d delta) (positive above transition)
            - momentum_compaction_factor: momentum compaction factor (slip_factor + 1/gamma_0^2)
            - T_rev0: reference revolution period
>>>>>>> cfa3ed28
            - partice_on_co: particle on closed orbit
            - R_matrix: R matrix (if calculated or provided)
            - eneloss_turn, energy loss per turn in electron volts (if
              eneloss_and_damping is True)
            - damping_constants_turns, radiation damping constants per turn
              (if `eneloss_and_damping` is True)
            - damping_constants_s:
              radiation damping constants per second (if `eneloss_and_damping` is True)
            - partition_numbers:
              radiation partition numbers (if `eneloss_and_damping` is True)

    Notes
    -----

    The following additional parameters can also be provided:

        - particle_on_co : xpart.Particles, optional
            Particle on the closed orbit. If not provided, the closed orbit
            is searched for.
        - R_matrix : np.ndarray, optional
            R matrix to be used for the computation. If not provided, the
            R matrix is computed using finite differences.
        - W_matrix : np.ndarray, optional
            W matrix to be used for the computation. If not provided, the
            W matrix is computed from the R matrix.
        - particle_co_guess : xpart.Particles, optional
            Initial guess for the closed orbit. If not provided, zero is assumed.
        - co_search_settings : dict, optional
            Settings to be used for the closed orbit search.
            If not provided, the default values are used.
        - continue_on_closed_orbit_error : bool, optional
            If True, the computation is continued even if the closed orbit
            search fails.
        - delta_disp : float, optional
            Momentum deviation for the dispersion computation.
        - delta_chrom : float, optional
            Momentum deviation for the chromaticity computation.
        - skip_global_quantities : bool, optional
            If True, the global quantities are not computed.
        - use_full_inverse : bool, optional
            If True, the full inverse of the W matrik is used. If False, the inverse
            is computed from the symplectic condition.
        - steps_r_matrix : dict, optional
            Steps to be used for the finite difference computation of the R matrix.
            If not provided, the default values are used.
        - r_sigma : float, optional
            Deviation in sigmas used for the propagation of the W matrix.
            Initial value for the r_sigma parameter.
        - nemitt_x : float, optional
            Horizontal emittance assumed for the comutation of the deviation
            used for the propagation of the W matrix.
        - nemitt_y : float, optional
            Vertical emittance assumed for the comutation of the deviation
            used for the propagation of the W matrix.

    """

    # defaults
    r_sigma=(r_sigma or 0.01)
    nemitt_x=(nemitt_x or 1e-6)
    nemitt_y=(nemitt_y or 1e-6)
    delta_disp=(delta_disp or 1e-5)
    delta_chrom=(delta_chrom or 5e-5)
    zeta_disp=(zeta_disp or 1e-3)
    values_at_element_exit=(values_at_element_exit or False)
    continue_on_closed_orbit_error=(continue_on_closed_orbit_error or False)
    freeze_longitudinal=(freeze_longitudinal or False)
    radiation_method=(radiation_method or None)
    eneloss_and_damping=(eneloss_and_damping or False)
    symplectify=(symplectify or False)
    reverse=(reverse or False)
    strengths=(strengths or False)
    hide_thin_groups=(hide_thin_groups or False)
    group_compound_elements=(group_compound_elements or False)
    only_twiss_init=(only_twiss_init or False)
    only_markers=(only_markers or False)
    only_orbit=(only_orbit or False)
    compute_R_element_by_element=(compute_R_element_by_element or False)
    compute_lattice_functions=(compute_lattice_functions
                        if compute_lattice_functions is not None else True)
    compute_chromatic_properties=(compute_chromatic_properties
                        if compute_chromatic_properties is not None else None)

    if only_orbit:
        raise NotImplementedError # Tested only experimentally

    kwargs = locals().copy()

    ele_start_user = ele_start

    if (twiss_init is not None and twiss_init != 'periodic'
        or betx is not None or bety is not None):
        periodic = False
    else:
        periodic = True

    if freeze_longitudinal:
        kwargs = _updated_kwargs_from_locals(kwargs, locals().copy())
        kwargs.pop('freeze_longitudinal')

        with xt.freeze_longitudinal(line):
            return twiss_line(**kwargs)
    elif freeze_energy or (freeze_energy is None and method=='4d'):
        if not line._energy_is_frozen():
            kwargs = _updated_kwargs_from_locals(kwargs, locals().copy())
            kwargs.pop('freeze_energy')
            with xt.line._preserve_config(line):
                line.freeze_energy(force=True) # need to force for collective lines
                return twiss_line(freeze_energy=False, **kwargs)

    if at_s is not None:
        if reverse:
            raise NotImplementedError('`at_s` not implemented for `reverse`=True')
        # Get all arguments
        kwargs = _updated_kwargs_from_locals(kwargs, locals().copy())
        if np.isscalar(at_s):
            at_s = [at_s]
        assert at_elements is None
        (auxtracker, names_inserted_markers
            ) = _build_auxiliary_tracker_with_extra_markers(
            tracker=line.tracker, at_s=at_s, marker_prefix='inserted_twiss_marker',
            algorithm='insert')
        kwargs.pop('line')
        kwargs.pop('at_s')
        kwargs.pop('at_elements')
        kwargs.pop('matrix_responsiveness_tol')
        kwargs.pop('matrix_stability_tol')
        res = twiss_line(line=auxtracker.line,
                        at_elements=names_inserted_markers,
                        matrix_responsiveness_tol=matrix_responsiveness_tol,
                        matrix_stability_tol=matrix_stability_tol,
                        **kwargs)
        return res

    if radiation_method is None and line._radiation_model is not None:
        if line._radiation_model == 'quantum':
            raise ValueError(
                'twiss cannot be called when the radiation model is `quantum`')
        radiation_method = 'kick_as_co'

    if radiation_method is not None and radiation_method != 'full':
        assert isinstance(line._context, xo.ContextCpu), (
            'Twiss with radiation computation is only supported on CPU')
        assert not line._context.openmp_enabled, (
            'Twiss with radiation computation is not supported with OpenMP'
            ' parallelization')
        kwargs = _updated_kwargs_from_locals(kwargs, locals().copy())
        assert radiation_method in ['full', 'kick_as_co', 'scale_as_co']
        assert freeze_longitudinal is False
        if (radiation_method == 'kick_as_co' and (
            not hasattr(line.config, 'XTRACK_SYNRAD_KICK_SAME_AS_FIRST') or
            not line.config.XTRACK_SYNRAD_KICK_SAME_AS_FIRST)):
            with xt.line._preserve_config(line):
                line.config.XTRACK_SYNRAD_KICK_SAME_AS_FIRST = True
                return twiss_line(**kwargs)
        elif (radiation_method == 'scale_as_co' and (
            not hasattr(line.config, 'XTRACK_SYNRAD_SCALE_SAME_AS_FIRST') or
            not line.config.XTRACK_SYNRAD_SCALE_SAME_AS_FIRST)):
            with xt.line._preserve_config(line):
                line.config.XTRACK_SYNRAD_SCALE_SAME_AS_FIRST = True
                return twiss_line(**kwargs)

    if radiation_method == 'kick_as_co':
        assert hasattr(line.config, 'XTRACK_SYNRAD_KICK_SAME_AS_FIRST')
        assert line.config.XTRACK_SYNRAD_KICK_SAME_AS_FIRST

    if line.enable_time_dependent_vars:
        raise RuntimeError('Time dependent variables not supported in Twiss')

    if ele_start is not None or ele_stop is not None:
        assert ele_start is not None and ele_stop is not None, (
            'ele_start and ele_stop must be provided together')
        if twiss_init is None:

            assert betx is not None and bety is not None, (
                'betx and bety or twiss_init must be provided when ele_start '
                'and ele_stop are used')

            raise NotImplementedError # Needs testing

            twiss_init = xt.TwissInit(
                element_name=ele_init,
                x=x, px=px, y=y, py=py, zeta=zeta, delta=delta,
                betx=betx, alfx=alfx, bety=bety, alfy=alfy, bets=bets,
                dx=dx, dpx=dpx, dy=dy, dpy=dpy, dzeta=dzeta,
                mux=mux, muy=muy, muzeta=muzeta,
                ax_chrom=ax_chrom, bx_chrom=bx_chrom,
                ay_chrom=ay_chrom, by_chrom=by_chrom,
                )
            kwargs = _updated_kwargs_from_locals(kwargs, locals().copy())
            for kk in ['ele_init', 'x', 'px', 'y', 'py', 'zeta', 'delta',
                       'betx', 'alfx', 'bety', 'alfy', 'bets',
                       'dx', 'dpx', 'dy', 'dpy', 'dzeta',
                       'mux', 'muy', 'muzeta',
                       'ax_chrom', 'bx_chrom', 'ay_chrom', 'by_chrom',
                       'twiss_init']:
                kwargs.pop(kk)

            return twiss_line(twiss_init=twiss_init, **kwargs)
        else:
            assert ele_init is None
            assert x is None and px is None and y is None and py is None
            assert zeta is None and delta is None
            assert betx is None and alfx is None and bety is None and alfy is None
            assert bets is None
            assert dx is None and dpx is None and dy is None and dpy is None
            assert dzeta is None
            assert mux is None and muy is None and muzeta is None
            assert ax_chrom is None and bx_chrom is None
            assert ay_chrom is None and by_chrom is None

    if twiss_init is not None and not isinstance(twiss_init, str):
        twiss_init = twiss_init.copy() # To avoid changing the one provided
        if twiss_init._needs_complete():
            assert isinstance(ele_start_user, str), (
                'ele_start must be provided as name when an incomplete '
                'twiss_init is provided')
            twiss_init._complete(line=line,
                    element_name=(twiss_init.element_name or ele_start_user))

        if twiss_init.reference_frame is None:
            twiss_init.reference_frame = {True: 'reverse', False: 'proper'}[reverse]

        if twiss_init.reference_frame == 'proper':
            assert not(reverse), ('`twiss_init` needs to be given in the '
                'proper reference frame when `reverse` is False')
        elif twiss_init is not None and twiss_init.reference_frame == 'reverse':
            assert reverse is True, ('`twiss_init` needs to be given in the '
                'reverse reference frame when `reverse` is True')

    # Twiss goes throgh the start of the line
    rv = (-1 if reverse else 1)
    if not periodic and (
        rv * _str_to_index(line, ele_start) > rv * _str_to_index(line, ele_stop)):

        raise NotImplementedError # Needs testing

        kwargs = _updated_kwargs_from_locals(kwargs, locals().copy())
        tw_res = _handle_loop_around(kwargs)

        return tw_res

    # twiss_init is not at the boundary
    if (not periodic and not isinstance(twiss_init, str)
            and twiss_init.element_name != ele_start
            and twiss_init.element_name != ele_stop):

        raise NotImplementedError # Needs testing

        ele_name_init =  twiss_init.element_name
        if reverse:
            assert _str_to_index(line, ele_name_init) <= _str_to_index(line, ele_start)
            assert _str_to_index(line, ele_name_init) >= _str_to_index(line, ele_stop)
        else:
            assert _str_to_index(line, ele_name_init) >= _str_to_index(line, ele_start)
            assert _str_to_index(line, ele_name_init) <= _str_to_index(line, ele_stop)

        kwargs = _updated_kwargs_from_locals(kwargs, locals().copy())
        kwargs.pop('ele_start')
        kwargs.pop('ele_stop')

        tw1 = twiss_line(ele_start=ele_start, ele_stop=ele_name_init, **kwargs)
        tw2 = twiss_line(ele_start=ele_name_init, ele_stop=ele_stop, **kwargs)

        tw_res = TwissTable.concatenate([tw1, tw2])

        tw_res.s -= tw_res['s', ele_name_init] - twiss_init.s
        tw_res.mux -= tw_res['mux', ele_name_init] - twiss_init.mux
        tw_res.muy -= tw_res['muy', ele_name_init] - twiss_init.muy
        tw_res.muzeta -= tw_res['muzeta', ele_name_init] - twiss_init.muzeta
        tw_res.dzeta -= tw_res['dzeta', ele_name_init] - twiss_init.dzeta

        # Not correctly handled yet
        if 'dmux' in tw_res.keys():
            tw_res._data.pop('dmux')
            tw_res._col_names.remove('dmux')
        if 'dmuy' in tw_res.keys():
            tw_res._data.pop('dmuy')
            tw_res._col_names.remove('dmuy')

        return tw_res

    if reverse:
        if ele_start is not None and ele_stop is not None:
            assert _str_to_index(line, ele_start) > _str_to_index(line, ele_stop), (
                'ele_start must be smaller than ele_stop in reverse mode')
        ele_start, ele_stop = ele_stop, ele_start
        if twiss_init == 'preserve' or twiss_init == 'preserve_start':
            twiss_init = 'preserve_end'
        elif twiss_init == 'preserve_end':
            twiss_init = 'preserve_start'
    else:
        if ele_start is not None and ele_stop is not None:
            assert _str_to_index(line, ele_start) < _str_to_index(line, ele_stop), (
                'ele_start must be larger than ele_stop in forward mode')

    if ele_start is not None and twiss_init is None:
        assert twiss_init is not None, (
            'twiss_init must be provided if ele_start and ele_stop are used')

    if matrix_responsiveness_tol is None:
        matrix_responsiveness_tol = line.matrix_responsiveness_tol
    if matrix_stability_tol is None:
        matrix_stability_tol = line.matrix_stability_tol

    if (line._radiation_model is not None
            and radiation_method != 'kick_as_co'):
        matrix_stability_tol = None
        if use_full_inverse is None:
            use_full_inverse = True

    if particle_ref is None:
        if particle_co_guess is None and hasattr(line, 'particle_ref'):
            particle_ref = line.particle_ref

    if line.iscollective:
        _print(
            'The line has collective elements.\n'
            'In the twiss computation collective elements are'
            ' replaced by drifts')
        line = line._get_non_collective_line()

    if particle_ref is None and particle_co_guess is None:
        raise ValueError(
            "Either `particle_ref` or `particle_co_guess` must be provided")

    if method is None:
        method = '6d'

    assert method in ['6d', '4d'], 'Method must be `6d` or `4d`'

    if isinstance(twiss_init, str):
        assert twiss_init in ['preserve', 'preserve_start', 'preserve_end', 'periodic']

    if twiss_init in ['preserve', 'preserve_start', 'preserve_end']:
        # Twiss full machine with periodic boundary conditions
        kwargs = _updated_kwargs_from_locals(kwargs, locals().copy())
        kwargs.pop('twiss_init')
        kwargs.pop('ele_start')
        kwargs.pop('ele_stop')
        tw0 = twiss_line(**kwargs)
        if twiss_init == 'preserve' or twiss_init == 'preserve_start':
            twiss_init = tw0.get_twiss_init(at_element=ele_start)
        elif twiss_init == 'preserve_end':
            twiss_init = tw0.get_twiss_init(at_element=ele_stop)

    if periodic:

        steps_r_matrix = _complete_steps_r_matrix_with_default(steps_r_matrix)

        twiss_init, R_matrix, steps_r_matrix, eigenvalues, Rot, RR_ebe = _find_periodic_solution(
            line=line, particle_on_co=particle_on_co,
            particle_ref=particle_ref, method=method,
            co_search_settings=co_search_settings,
            continue_on_closed_orbit_error=continue_on_closed_orbit_error,
            delta0=delta0, zeta0=zeta0, steps_r_matrix=steps_r_matrix,
            W_matrix=W_matrix, R_matrix=R_matrix,
            particle_co_guess=particle_co_guess,
            delta_disp=delta_disp, symplectify=symplectify,
            matrix_responsiveness_tol=matrix_responsiveness_tol,
            matrix_stability_tol=matrix_stability_tol,
            ele_start=ele_start, ele_stop=ele_stop,
            nemitt_x=nemitt_x, nemitt_y=nemitt_y, r_sigma=r_sigma,
            compute_R_element_by_element=compute_R_element_by_element,
            only_markers=only_markers,
            )
    else:
        # force
        skip_global_quantities = True

    if only_twiss_init:
        assert periodic, '`only_twiss_init` can only be used in periodic mode'
        if reverse:
            return twiss_init.reverse()
        else:
            return twiss_init

    if only_markers and eneloss_and_damping:
        raise NotImplementedError(
            '`only_markers` not implemented for `eneloss_and_damping`')



    twiss_res = _twiss_open(
        line=line,
        twiss_init=twiss_init,
        ele_start=ele_start, ele_stop=ele_stop,
        nemitt_x=nemitt_x,
        nemitt_y=nemitt_y,
        r_sigma=r_sigma,
        delta_disp=delta_disp,
        zeta_disp=zeta_disp,
        use_full_inverse=use_full_inverse,
        hide_thin_groups=hide_thin_groups,
        group_compound_elements=group_compound_elements,
        only_markers=only_markers,
        only_orbit=only_orbit,
        compute_lattice_functions=compute_lattice_functions,
        _continue_if_lost=_continue_if_lost,
        _keep_tracking_data=_keep_tracking_data,
        _keep_initial_particles=_keep_initial_particles,
        _initial_particles=_initial_particles,
        _ebe_monitor=_ebe_monitor)

    if not skip_global_quantities and not only_orbit:
        twiss_res._data['R_matrix'] = R_matrix
        twiss_res._data['steps_r_matrix'] = steps_r_matrix
        twiss_res._data['R_matrix_ebe'] = RR_ebe

        _compute_global_quantities(
                            line=line, twiss_res=twiss_res)

        twiss_res._data['eigenvalues'] = eigenvalues.copy()
        twiss_res._data['rotation_matrix'] = Rot.copy()

    if (not only_orbit and (
        (compute_chromatic_properties is True)
        or (compute_chromatic_properties is None and periodic))):

        cols_chrom, scalars_chrom = _compute_chromatic_functions(
            line=line,
            twiss_init=twiss_init,
            delta_chrom=delta_chrom,
            steps_r_matrix=steps_r_matrix,
            matrix_responsiveness_tol=matrix_responsiveness_tol,
            matrix_stability_tol=matrix_stability_tol,
            symplectify=symplectify,
            method=method,
            use_full_inverse=use_full_inverse,
            nemitt_x=nemitt_x,
            nemitt_y=nemitt_y,
            r_sigma=r_sigma,
            delta_disp=delta_disp,
            zeta_disp=zeta_disp,
            ele_start=ele_start,
            ele_stop=ele_stop,
            hide_thin_groups=hide_thin_groups,
            group_compound_elements=group_compound_elements,
            only_markers=only_markers,
            periodic=periodic)
        twiss_res._data.update(cols_chrom)
        twiss_res._data.update(scalars_chrom)
        twiss_res._col_names += list(cols_chrom.keys())

    if eneloss_and_damping:
        assert 'R_matrix' in twiss_res._data
        if radiation_method != 'full' or twiss_res._data['R_matrix_ebe'] is None:
            with xt.line._preserve_config(line):
                line.config.XTRACK_SYNRAD_KICK_SAME_AS_FIRST = False
                line.config.XTRACK_SYNRAD_SCALE_SAME_AS_FIRST = False
                _, RR, _, _, _, RR_ebe = _find_periodic_solution(
                    line=line, particle_on_co=particle_on_co,
                    particle_ref=particle_ref, method='6d',
                    co_search_settings=co_search_settings,
                    continue_on_closed_orbit_error=continue_on_closed_orbit_error,
                    steps_r_matrix=steps_r_matrix,
                    particle_co_guess=particle_co_guess,
                    symplectify=False,
                    matrix_responsiveness_tol=matrix_responsiveness_tol,
                    matrix_stability_tol=None,
                    ele_start=ele_start, ele_stop=ele_stop,
                    nemitt_x=nemitt_x, nemitt_y=nemitt_y, r_sigma=r_sigma,
                    delta0=None, zeta0=None, W_matrix=None, R_matrix=None,
                    delta_disp=None,
                    compute_R_element_by_element=True,
                    only_markers=only_markers,
                    )
        else:
            RR = twiss_res._data['R_matrix']
            RR_ebe = twiss_res._data['R_matrix_ebe']

        eneloss_damp_res = _compute_eneloss_and_damping_rates(
                particle_on_co=twiss_res.particle_on_co, R_matrix=RR,
                W_matrix=twiss_res.W_matrix,
                px_co=twiss_res.px, py_co=twiss_res.py,
                ptau_co=twiss_res.ptau, T_rev0=twiss_res.T_rev0,
                line=line, radiation_method=radiation_method)
        twiss_res._data.update(eneloss_damp_res)

        # Equilibrium emittances
        if radiation_method == 'kick_as_co':
            eq_emitts = _compute_equilibrium_emittance_kick_as_co(
                        twiss_res.px, twiss_res.py, twiss_res.ptau,
                        twiss_res.W_matrix,
                        line, radiation_method,
                        eneloss_damp_res['damping_constants_turns'])
            twiss_res._data.update(eq_emitts)
        elif radiation_method == 'full':
            eq_emitts = _compute_equilibrium_emittance_full(
                        px_co=twiss_res.px, py_co=twiss_res.py,
                        ptau_co=twiss_res.ptau, R_matrix_ebe=RR_ebe,
                        line=line, radiation_method=radiation_method)
            twiss_res._data.update(eq_emitts)

    if method == '4d' and 'muzeta' in twiss_res._data:
        twiss_res.muzeta[:] = 0
        if 'qs' in twiss_res._data:
            twiss_res._data['qs'] = 0

    if values_at_element_exit:
        raise NotImplementedError
        # Untested
        name_exit = twiss_res.name[:-1]
        twiss_res = twiss_res[:, 1:]
        twiss_res['name'][:] = name_exit
        twiss_res._data['values_at'] = 'exit'
    else:
        twiss_res._data['values_at'] = 'entry'

    if strengths:
        strengths = _extract_knl_ksl(line, twiss_res['name'])
        twiss_res._data.update(strengths)
        twiss_res._col_names = (list(twiss_res._col_names) +
                                    list(strengths.keys()))

    twiss_res._data['method'] = method
    twiss_res._data['radiation_method'] = radiation_method
    twiss_res._data['reference_frame'] = 'proper'
    twiss_res._data['line_config'] = dict(line.config.copy())

    if reverse:
        twiss_res = twiss_res.reverse()

    # twiss_res.mux += twiss_init.mux - twiss_res.mux[0]
    # twiss_res.muy += twiss_init.muy - twiss_res.muy[0]
    # twiss_res.muzeta += twiss_init.muzeta - twiss_res.muzeta[0]
    # twiss_res.dzeta += twiss_init.dzeta - twiss_res.dzeta[0]

    if not periodic and not only_orbit:
        # Start phase advance with provided twiss_init
        if ((twiss_res.orientation == 'forward' and not reverse)
                or (twiss_res.orientation == 'backward' and reverse)):
            twiss_res.muzeta += twiss_init.muzeta - twiss_res.muzeta[0]
            twiss_res.dzeta += twiss_init.dzeta - twiss_res.dzeta[0]
            if 'mux' in twiss_res._data:
                twiss_res.mux += twiss_init.mux - twiss_res.mux[0]
                twiss_res.muy += twiss_init.muy - twiss_res.muy[0]
        elif ((twiss_res.orientation == 'forward' and reverse)
            or (twiss_res.orientation == 'backward' and not reverse)):
            twiss_res.muzeta += twiss_init.muzeta - twiss_res.muzeta[-1]
            twiss_res.dzeta += twiss_init.dzeta - twiss_res.dzeta[-1]
            if 'mux' in twiss_res._data:
                twiss_res.mux += twiss_init.mux - twiss_res.mux[-1]
                twiss_res.muy += twiss_init.muy - twiss_res.muy[-1]

    if at_elements is not None:
        twiss_res = twiss_res[:, at_elements]

    return twiss_res

def _twiss_open(line, twiss_init,
                      ele_start, ele_stop,
                      nemitt_x, nemitt_y, r_sigma,
                      delta_disp, zeta_disp,
                      use_full_inverse,
                      hide_thin_groups=False,
                      group_compound_elements=False,
                      only_markers=False,
                      only_orbit=False,
                      compute_lattice_functions=True,
                      _continue_if_lost=False,
                      _keep_tracking_data=False,
                      _keep_initial_particles=False,
                      _initial_particles=None,
                      _ebe_monitor=None):

    if twiss_init.reference_frame == 'reverse':
        twiss_init = twiss_init.reverse()

    particle_on_co = twiss_init.particle_on_co
    W_matrix = twiss_init.W_matrix

    if ele_start is not None and ele_stop is None:
        raise ValueError('ele_stop must be specified if ele_start is not None')

    if ele_stop is not None and ele_start is None:
        raise ValueError('ele_start must be specified if ele_stop is not None')

    if ele_start is None:
        ele_start = 0

    if isinstance(ele_start, str):
        ele_start = line.element_names.index(ele_start)
    if isinstance(ele_stop, str):
        ele_stop = line.element_names.index(ele_stop)

    if twiss_init.element_name == line.element_names[ele_start]:
        twiss_orientation = 'forward'
    elif ele_stop is not None and twiss_init.element_name == line.element_names[ele_stop]:
        twiss_orientation = 'backward'
        assert isinstance(line.element_dict[line.element_names[ele_stop]], xt.Marker) # to start one downstream without having to track
    else:
        raise ValueError(
            '`twiss_init` must be given at the start or end of the specified element range.')

    ctx2np = line._context.nparray_from_context_array

    gemitt_x = nemitt_x/particle_on_co._xobject.beta0[0]/particle_on_co._xobject.gamma0[0]
    gemitt_y = nemitt_y/particle_on_co._xobject.beta0[0]/particle_on_co._xobject.gamma0[0]
    scale_transverse_x = np.sqrt(gemitt_x)*r_sigma
    scale_transverse_y = np.sqrt(gemitt_y)*r_sigma
    scale_longitudinal = delta_disp
    scale_eigen = min(scale_transverse_x, scale_transverse_y, scale_longitudinal)

    context = line._context
    if _initial_particles is not None: # used in match
        part_for_twiss = _initial_particles.copy()
    else:
        part_for_twiss = xp.build_particles(_context=context,
            particle_ref=particle_on_co, mode='shift',
            x     = [0] + list(W_matrix[0, :] * -scale_eigen) + list(W_matrix[0, :] * scale_eigen),
            px    = [0] + list(W_matrix[1, :] * -scale_eigen) + list(W_matrix[1, :] * scale_eigen),
            y     = [0] + list(W_matrix[2, :] * -scale_eigen) + list(W_matrix[2, :] * scale_eigen),
            py    = [0] + list(W_matrix[3, :] * -scale_eigen) + list(W_matrix[3, :] * scale_eigen),
            zeta  = [0] + list(W_matrix[4, :] * -scale_eigen) + list(W_matrix[4, :] * scale_eigen),
            pzeta = [0] + list(W_matrix[5, :] * -scale_eigen) + list(W_matrix[5, :] * scale_eigen),
            )

        if twiss_orientation == 'forward':
            part_for_twiss.at_element = ele_start
            part_for_twiss.s = line.tracker._tracker_data_base.element_s_locations[ele_start]
        elif twiss_orientation == 'backward':
            part_for_twiss.at_element = ele_stop + 1 # to include the last element (assume it is a marker)
            part_for_twiss.s = line.tracker._tracker_data_base.element_s_locations[ele_stop]
        else:
            raise ValueError('Invalid twiss_orientation')

    part_for_twiss.at_turn = AT_TURN_FOR_TWISS # To avoid writing in monitors

    if _keep_initial_particles:
        part_for_twiss0 = part_for_twiss.copy()

    if _ebe_monitor is not None:
        _monitor = _ebe_monitor
    elif hasattr(line.tracker._tracker_data_base, '_reusable_ebe_monitor_for_twiss'):
        _monitor = line.tracker._tracker_data_base._reusable_ebe_monitor_for_twiss
    else:
        _monitor = 'ONE_TURN_EBE'

    if ele_stop is None:
        ele_stop_track = None
    else:
        ele_stop_track = ele_stop + 1 # to include the last element

    line.track(part_for_twiss, turn_by_turn_monitor=_monitor,
                ele_start=ele_start,
                ele_stop=ele_stop_track,
                backtrack=(twiss_orientation == 'backward'))

    # We keep the monitor to speed up future calls (attached to tracker data
    # so that it is trashed if number of elements changes)
    line.tracker._tracker_data_base._reusable_ebe_monitor_for_twiss = line.record_last_track

    if not _continue_if_lost:
        assert np.all(ctx2np(part_for_twiss.state) == 1), (
            'Some test particles were lost during twiss!')

    if twiss_orientation == 'forward':
        i_start = ele_start
        i_stop = part_for_twiss._xobject.at_element[0] + (
                (part_for_twiss._xobject.at_turn[0] - AT_TURN_FOR_TWISS)
                * len(line.element_names))
    elif twiss_orientation == 'backward':
        i_start = ele_start
        if ele_stop_track is not None:
            i_stop = ele_stop_track
        else:
            i_stop = len(line.element_names) - 1

    recorded_state = line.record_last_track.state[:, i_start:i_stop+1].copy()
    if not _continue_if_lost:
        assert np.all(recorded_state == 1), (
            'Some test particles were lost during twiss!')

    x_co = line.record_last_track.x[0, i_start:i_stop+1].copy()
    y_co = line.record_last_track.y[0, i_start:i_stop+1].copy()
    px_co = line.record_last_track.px[0, i_start:i_stop+1].copy()
    py_co = line.record_last_track.py[0, i_start:i_stop+1].copy()
    zeta_co = line.record_last_track.zeta[0, i_start:i_stop+1].copy()
    delta_co = np.array(line.record_last_track.delta[0, i_start:i_stop+1].copy())
    ptau_co = np.array(line.record_last_track.ptau[0, i_start:i_stop+1].copy())
    s_co = line.record_last_track.s[0, i_start:i_stop+1].copy()

    Ws = np.zeros(shape=(len(s_co), 6, 6), dtype=np.float64)
    Ws[:, 0, :] = 0.5 * (line.record_last_track.x[1:7, i_start:i_stop+1] - x_co).T / scale_eigen
    Ws[:, 1, :] = 0.5 * (line.record_last_track.px[1:7, i_start:i_stop+1] - px_co).T / scale_eigen
    Ws[:, 2, :] = 0.5 * (line.record_last_track.y[1:7, i_start:i_stop+1] - y_co).T / scale_eigen
    Ws[:, 3, :] = 0.5 * (line.record_last_track.py[1:7, i_start:i_stop+1] - py_co).T / scale_eigen
    Ws[:, 4, :] = 0.5 * (line.record_last_track.zeta[1:7, i_start:i_stop+1] - zeta_co).T / scale_eigen
    Ws[:, 5, :] = 0.5 * (line.record_last_track.ptau[1:7, i_start:i_stop+1] - ptau_co).T / particle_on_co._xobject.beta0[0] / scale_eigen

    Ws[:, 0, :] -= 0.5 * (line.record_last_track.x[7:13, i_start:i_stop+1] - x_co).T / scale_eigen
    Ws[:, 1, :] -= 0.5 * (line.record_last_track.px[7:13, i_start:i_stop+1] - px_co).T / scale_eigen
    Ws[:, 2, :] -= 0.5 * (line.record_last_track.y[7:13, i_start:i_stop+1] - y_co).T / scale_eigen
    Ws[:, 3, :] -= 0.5 * (line.record_last_track.py[7:13, i_start:i_stop+1] - py_co).T / scale_eigen
    Ws[:, 4, :] -= 0.5 * (line.record_last_track.zeta[7:13, i_start:i_stop+1] - zeta_co).T / scale_eigen
    Ws[:, 5, :] -= 0.5 * (line.record_last_track.ptau[7:13, i_start:i_stop+1] - ptau_co).T / particle_on_co._xobject.beta0[0] / scale_eigen

    dzeta = (((line.record_last_track.zeta[6, i_start:i_stop+1] - zeta_co).T
            - (line.record_last_track.zeta[12, i_start:i_stop+1] - zeta_co).T )
            / ((line.record_last_track.delta[6, i_start:i_stop+1] - delta_co).T
            - (line.record_last_track.delta[12, i_start:i_stop+1] - delta_co).T))

    dzeta = dzeta - dzeta[0]

    name_co = np.array(line.element_names[i_start:i_stop] + ('_end_point',))

    if only_markers:
        mask_twiss = line.tracker._get_twiss_mask_markers()[i_start:i_stop+1]
        mask_twiss[-1] = True # to include the "_end_point"
        name_co = name_co[mask_twiss]
        s_co = s_co[mask_twiss]
        x_co = x_co[mask_twiss]
        px_co = px_co[mask_twiss]
        y_co = y_co[mask_twiss]
        py_co = py_co[mask_twiss]
        zeta_co = zeta_co[mask_twiss]
        delta_co = delta_co[mask_twiss]
        ptau_co = ptau_co[mask_twiss]
        dzeta = dzeta[mask_twiss]
        Ws = Ws[mask_twiss, :, :]

    twiss_res_element_by_element = {}

    twiss_res_element_by_element.update({
        'name': name_co,
        's': s_co,
        'x': x_co,
        'px': px_co,
        'y': y_co,
        'py': py_co,
        'zeta': zeta_co,
        'delta': delta_co,
        'ptau': ptau_co,
        'W_matrix': Ws,
    })

    if not only_orbit and compute_lattice_functions:
        lattice_functions, i_replace = _compute_lattice_functions(Ws, use_full_inverse, s_co)
        twiss_res_element_by_element.update(lattice_functions)

    twiss_res_element_by_element['dzeta'] = dzeta

    extra_data = {}
    extra_data['only_markers'] = only_markers
    if _keep_tracking_data:
        extra_data['tracking_data'] = line.record_last_track.copy()

    if _keep_initial_particles:
        extra_data['_initial_particles'] = part_for_twiss0.copy()

    if hide_thin_groups:
        _vars_hide_changes = [
        'x', 'px', 'y', 'py', 'zeta', 'delta', 'ptau',
        'betx', 'bety', 'alfx', 'alfy', 'gamx', 'gamy',
        'betx1', 'bety1', 'betx2', 'bety2',
        'dx', 'dpx', 'dy', 'dzeta', 'dpy',
        ]

        for key in _vars_hide_changes:
            if key in twiss_res_element_by_element:
                twiss_res_element_by_element[key][i_replace] = np.nan

    twiss_res_element_by_element['name'] = np.array(twiss_res_element_by_element['name'])

    if group_compound_elements:
        assert not only_markers, 'group_compound_elements not implemented with only_markers'
        compound_mask = np.zeros_like(twiss_res_element_by_element['s'], dtype=bool)
        n_mask = len(compound_mask)
        compound_mask[-1] = True
        compound_mask[:-1] = (
            line.tracker._tracker_data_base.compound_mask[i_start:i_start+n_mask-1])
        for kk in list(twiss_res_element_by_element.keys()):
            twiss_res_element_by_element[kk] = (
                twiss_res_element_by_element[kk][compound_mask])

        ## To use the name of the compounds (not done for now)
        # twiss_res_element_by_element['name'][:-1] = (
        #     line.tracker._tracker_data_base.element_compound_names[
        #         i_start:i_stop+1][compound_mask[:-1]])

    twiss_res = TwissTable(data=twiss_res_element_by_element)
    twiss_res._data.update(extra_data)

    twiss_res._data['particle_on_co'] = particle_on_co.copy(_context=xo.context_default)

    circumference = line.tracker._tracker_data_base.line_length
    twiss_res._data['circumference'] = circumference
    twiss_res._data['orientation'] = twiss_orientation

    return twiss_res


def _compute_lattice_functions(Ws, use_full_inverse, s_co):

    # For removal ot thin groups of elements
    i_take = [0]
    for ii in range(1, len(s_co)):
        if s_co[ii] > s_co[ii-1]:
            i_take[-1] = ii-1
            i_take.append(ii)
        else:
            i_take.append(i_take[-1])
    i_take = np.array(i_take)
    _temp_range = np.arange(0, len(s_co), 1, dtype=int)
    mask_replace = _temp_range != i_take
    mask_replace[-1] = False # Force keeping of the last element
    i_replace = _temp_range[mask_replace]
    i_replace_with = i_take[mask_replace]

    # Re normalize eigenvectors (needed when radiation is present)
    nux, nuy, nuzeta = _renormalize_eigenvectors(Ws)

    # Rotate eigenvectors to the Courant-Snyder basis
    phix = np.arctan2(Ws[:, 0, 1], Ws[:, 0, 0])
    phiy = np.arctan2(Ws[:, 2, 3], Ws[:, 2, 2])
    phizeta = np.arctan2(Ws[:, 4, 5], Ws[:, 4, 4])

    v1 = Ws[:, :, 0] + 1j * Ws[:, :, 1]
    v2 = Ws[:, :, 2] + 1j * Ws[:, :, 3]
    v3 = Ws[:, :, 4] + 1j * Ws[:, :, 5]

    for ii in range(6):
        v1[:, ii] *= np.exp(-1j * phix)
        v2[:, ii] *= np.exp(-1j * phiy)
        v3[:, ii] *= np.exp(-1j * phizeta)
    Ws[:, :, 0] = np.real(v1)
    Ws[:, :, 1] = np.imag(v1)
    Ws[:, :, 2] = np.real(v2)
    Ws[:, :, 3] = np.imag(v2)
    Ws[:, :, 4] = np.real(v3)
    Ws[:, :, 5] = np.imag(v3)

    # Computation of twiss parameters
    if use_full_inverse:
        (betx, alfx, gamx, bety, alfy, gamy, bety1, betx2
                    )= _extract_twiss_parameters_with_inverse(Ws)
    else:
        betx = Ws[:, 0, 0]**2 + Ws[:, 0, 1]**2
        bety = Ws[:, 2, 2]**2 + Ws[:, 2, 3]**2

        gamx = Ws[:, 1, 0]**2 + Ws[:, 1, 1]**2
        gamy = Ws[:, 3, 2]**2 + Ws[:, 3, 3]**2

        alfx = -Ws[:, 0, 0] * Ws[:, 1, 0] - Ws[:, 0, 1] * Ws[:, 1, 1]
        alfy = -Ws[:, 2, 2] * Ws[:, 3, 2] - Ws[:, 2, 3] * Ws[:, 3, 3]

        bety1 = Ws[:, 2, 0]**2 + Ws[:, 2, 1]**2
        betx2 = Ws[:, 0, 2]**2 + Ws[:, 0, 3]**2

    betx1 = betx
    bety2 = bety

    temp_phix = phix.copy()
    temp_phiy = phiy.copy()
    temp_phix[i_replace] = temp_phix[i_replace_with]
    temp_phiy[i_replace] = temp_phiy[i_replace_with]

    mux = np.unwrap(temp_phix) / 2 / np.pi
    muy = np.unwrap(temp_phiy) / 2  /np.pi
    muzeta = np.unwrap(phizeta) / 2 / np.pi

    dx_zeta = (Ws[:, 0, 4] - Ws[:, 0, 5] * Ws[:, 5, 4] / Ws[:, 5, 5]) / (
               Ws[:, 4, 4] - Ws[:, 4, 5] * Ws[:, 5, 4] / Ws[:, 5, 5])
    dy_zeta = (Ws[:, 2, 4] - Ws[:, 2, 5] * Ws[:, 5, 4] / Ws[:, 5, 5]) / (
                Ws[:, 4, 4] - Ws[:, 4, 5] * Ws[:, 5, 4] / Ws[:, 5, 5])

    dx_pzeta = (Ws[:, 0, 5] - Ws[:, 0, 4] * Ws[:, 4, 5] / Ws[:, 4, 4]) / (
                Ws[:, 5, 5] - Ws[:, 5, 4] * Ws[:, 4, 5] / Ws[:, 4, 4])
    dpx_pzeta = (Ws[:, 1, 5] - Ws[:, 1, 4] * Ws[:, 4, 5] / Ws[:, 4, 4]) / (
                Ws[:, 5, 5] - Ws[:, 5, 4] * Ws[:, 4, 5] / Ws[:, 4, 4])
    dy_pzeta = (Ws[:, 2, 5] - Ws[:, 2, 4] * Ws[:, 4, 5] / Ws[:, 4, 4]) / (
                Ws[:, 5, 5] - Ws[:, 5, 4] * Ws[:, 4, 5] / Ws[:, 4, 4])
    dpy_pzeta = (Ws[:, 3, 5] - Ws[:, 3, 4] * Ws[:, 4, 5] / Ws[:, 4, 4]) / (
                Ws[:, 5, 5] - Ws[:, 5, 4] * Ws[:, 4, 5] / Ws[:, 4, 4])

    mux = mux - mux[0]
    muy = muy - muy[0]
    muzeta = muzeta - muzeta[0]

    res = {
        'betx': betx,
        'bety': bety,
        'alfx': alfx,
        'alfy': alfy,
        'gamx': gamx,
        'gamy': gamy,
        'dx': dx_pzeta,
        'dpx': dpx_pzeta,
        'dy': dy_pzeta,
        'dpy': dpy_pzeta,
        'dx_zeta': dx_zeta,
        'dy_zeta': dy_zeta,
        'betx1': betx1,
        'bety1': bety1,
        'betx2': betx2,
        'bety2': bety2,
        'mux': mux,
        'muy': muy,
        'muzeta': muzeta,
        'nux': nux,
        'nuy': nuy,
        'nuzeta': nuzeta,
        'W_matrix': Ws,
    }
    return res, i_replace


def _compute_global_quantities(line, twiss_res):

        s_vect = twiss_res['s']
        circumference = line.tracker._tracker_data_base.line_length
        part_on_co = twiss_res['particle_on_co']
        W_matrix = twiss_res['W_matrix']

        dzeta = twiss_res['dzeta']
        eta = -dzeta[-1]/circumference
        alpha = eta + 1/part_on_co._xobject.gamma0[0]**2

        beta0 = part_on_co._xobject.beta0[0]
        T_rev0 = circumference/clight/beta0
        betz0 = W_matrix[0, 4, 4]**2 + W_matrix[0, 4, 5]**2
        if eta < 0: # below transition
            betz0 = -betz0
        ptau_co = twiss_res['ptau']


        twiss_res._data.update({
            'slip_factor': eta, 'momentum_compaction_factor': alpha, 'betz0': betz0,
            'circumference': circumference, 'T_rev0': T_rev0,
            'particle_on_co':part_on_co.copy(_context=xo.context_default),
            'gamma0': part_on_co._xobject.gamma0[0],
            'beta0': part_on_co._xobject.beta0[0],
            'p0c': part_on_co._xobject.p0c[0],
        })
        if hasattr(part_on_co, '_fsolve_info'):
            twiss_res.particle_on_co._fsolve_info = part_on_co._fsolve_info
        else:
            twiss_res.particle_on_co._fsolve_info = None

        if 'mux' in twiss_res._data: # Lattice functions are available
            mux = twiss_res['mux']
            muy = twiss_res['muy']
            # Coupling
            r1 = (np.sqrt(twiss_res['bety1'])/
                np.sqrt(twiss_res['betx1']))
            r2 = (np.sqrt(twiss_res['betx2'])/
                np.sqrt(twiss_res['bety2']))

            # Coupling (https://arxiv.org/pdf/2005.02753.pdf)
            cmin_arr = (2 * np.sqrt(r1*r2) *
                        np.abs(np.mod(mux[-1], 1) - np.mod(muy[-1], 1))
                        /(1 + r1 * r2))
            c_minus = np.trapz(cmin_arr, s_vect)/(circumference)
            c_r1_avg = np.trapz(r1, s_vect)/(circumference)
            c_r2_avg = np.trapz(r2, s_vect)/(circumference)

            qs = np.abs(twiss_res['muzeta'][-1])

            twiss_res._data.update({
                'qx': mux[-1], 'qy': muy[-1], 'qs': qs,
                'c_minus': c_minus, 'c_r1_avg': c_r1_avg, 'c_r2_avg': c_r2_avg
            })

def _compute_chromatic_functions(line, twiss_init, delta_chrom, steps_r_matrix,
                    matrix_responsiveness_tol, matrix_stability_tol, symplectify,
                    method='6d', use_full_inverse=False,
                    nemitt_x=None, nemitt_y=None,
                    r_sigma=1e-3, delta_disp=1e-3, zeta_disp=1e-3,
                    ele_start=None, ele_stop=None,
                    hide_thin_groups=False,
                    group_compound_elements=False,
                    only_markers=False,
                    periodic=False):

    tw_chrom_res = []
    for dd in [-delta_chrom, delta_chrom]:
        tw_init_chrom  = twiss_init.copy()
        part_co = tw_init_chrom.particle_on_co

        part_chrom = xp.build_particles(
                _context=line._context,
                x_norm=0,
                zeta=tw_init_chrom._xobject.zeta[0],
                delta=part_co._xobject.delta[0] + dd,
                particle_on_co=part_co,
                nemitt_x=nemitt_x, nemitt_y=nemitt_y,
                W_matrix=tw_init_chrom.W_matrix)
        tw_init_chrom.particle_on_co = part_chrom

        if periodic:
            RR_chrom = line.compute_one_turn_matrix_finite_differences(
                                        particle_on_co=tw_init_chrom.particle_on_co.copy(),
                                        steps_r_matrix=steps_r_matrix)['R_matrix']
            (WW_chrom, _, _, _) = lnf.compute_linear_normal_form(RR_chrom,
                                    only_4d_block=method=='4d',
                                    responsiveness_tol=matrix_responsiveness_tol,
                                    stability_tol=matrix_stability_tol,
                                    symplectify=symplectify)
            tw_init_chrom.W_matrix = WW_chrom
        else:
            alfx = twiss_init.alfx
            betx = twiss_init.betx
            alfy = twiss_init.alfy
            bety = twiss_init.bety
            dx = twiss_init.dx
            dy = twiss_init.dy
            dpx = twiss_init.dpx
            dpy = twiss_init.dpy
            ax_chrom = twiss_init.ax_chrom
            bx_chrom = twiss_init.bx_chrom
            ay_chrom = twiss_init.ay_chrom
            by_chrom = twiss_init.by_chrom

            dbetx_dpzeta = bx_chrom * betx
            dbety_dpzeta = by_chrom * bety
            dalfx_dpzeta = ax_chrom + bx_chrom * alfx
            dalfy_dpzeta = ay_chrom + by_chrom * alfy

            twinit_aux = TwissInit(
                alfx=alfx + dalfx_dpzeta * dd,
                betx=betx + dbetx_dpzeta * dd,
                alfy=alfy + dalfy_dpzeta * dd,
                bety=bety + dbety_dpzeta * dd,
                dx=dx,
                dpx=dpx,
                dy=dy,
                dpy=dpy)
            twinit_aux._complete(line, element_name=twiss_init.element_name)
            tw_init_chrom.W_matrix = twinit_aux.W_matrix

        tw_chrom_res.append(
            _twiss_open(
                line=line,
                twiss_init=tw_init_chrom,
                ele_start=ele_start, ele_stop=ele_stop,
                nemitt_x=nemitt_x,
                nemitt_y=nemitt_y,
                r_sigma=r_sigma,
                delta_disp=delta_disp,
                zeta_disp=zeta_disp,
                use_full_inverse=use_full_inverse,
                hide_thin_groups=hide_thin_groups,
                group_compound_elements=group_compound_elements,
                only_markers=only_markers,
                _continue_if_lost=False,
                _keep_tracking_data=False,
                _keep_initial_particles=False,
                _initial_particles=None,
                _ebe_monitor=None))

    dmux = (tw_chrom_res[1].mux - tw_chrom_res[0].mux)/(2*delta_chrom)
    dmuy = (tw_chrom_res[1].muy - tw_chrom_res[0].muy)/(2*delta_chrom)

    dbetx = (tw_chrom_res[1].betx - tw_chrom_res[0].betx)/(2*delta_chrom)
    dbety = (tw_chrom_res[1].bety - tw_chrom_res[0].bety)/(2*delta_chrom)
    dalfx = (tw_chrom_res[1].alfx - tw_chrom_res[0].alfx)/(2*delta_chrom)
    dalfy = (tw_chrom_res[1].alfy - tw_chrom_res[0].alfy)/(2*delta_chrom)
    betx = (tw_chrom_res[1].betx + tw_chrom_res[0].betx)/2
    bety = (tw_chrom_res[1].bety + tw_chrom_res[0].bety)/2
    alfx = (tw_chrom_res[1].alfx + tw_chrom_res[0].alfx)/2
    alfy = (tw_chrom_res[1].alfy + tw_chrom_res[0].alfy)/2

    # See MAD8 physics manual section 6.3
    bx_chrom = dbetx / betx
    by_chrom = dbety / bety
    ax_chrom = dalfx - dbetx * alfx / betx
    ay_chrom = dalfy - dbety * alfy / bety

    wx_chrom = np.sqrt(ax_chrom**2 + bx_chrom**2)
    wy_chrom = np.sqrt(ay_chrom**2 + by_chrom**2)

    # Could be addede if needed (note that mad-x unwaps and devide by 2pi)
    # phix_chrom = np.arctan2(ax_chrom, bx_chrom)
    # phiy_chrom = np.arctan2(ay_chrom, by_chrom)

    dqx = dmux[-1]
    dqy = dmuy[-1]

    cols_chrom = {'dmux': dmux, 'dmuy': dmuy,
                  'bx_chrom': bx_chrom, 'by_chrom': by_chrom,
                  'ax_chrom': ax_chrom, 'ay_chrom': ay_chrom,
                  'wx_chrom': wx_chrom, 'wy_chrom': wy_chrom,
                  }
    scalars_chrom = {'dqx': dqx, 'dqy': dqy}

    return cols_chrom, scalars_chrom


def _compute_eneloss_and_damping_rates(particle_on_co, R_matrix,
                                       px_co, py_co, ptau_co, W_matrix,
                                       T_rev0, line, radiation_method):
    diff_ptau = np.diff(ptau_co)
    eloss_turn = -sum(diff_ptau[diff_ptau<0]) * particle_on_co._xobject.p0c[0]

    # Get eigenvalues
    w0, v0 = np.linalg.eig(R_matrix)

    # Sort eigenvalues
    indx = [
        int(np.floor(np.argmax(np.abs(v0[:, 2*ii]))/2)) for ii in range(3)]
    eigenvals = np.array([w0[ii*2] for ii in indx])

    # Damping constants and partition numbers
    energy0 = particle_on_co.mass0 * particle_on_co._xobject.gamma0[0]
    damping_constants_turns = -np.log(np.abs(eigenvals))
    damping_constants_s = damping_constants_turns / T_rev0
    partition_numbers = (
        damping_constants_turns* 2 * energy0/eloss_turn)

    eneloss_damp_res = {
        'eneloss_turn': eloss_turn,
        'damping_constants_turns': damping_constants_turns,
        'damping_constants_s':damping_constants_s,
        'partition_numbers': partition_numbers,
    }

    return eneloss_damp_res

def _extract_sr_distribution_properties(line, px_co, py_co, ptau_co):


    radiation_flag = line.attr['radiation_flag']
    if np.any(radiation_flag > 1):
        raise ValueError('Incompatible radiation flag')

    hxl = line.attr['hxl']
    hyl = line.attr['hyl']
    dl = line.attr['length'] * (radiation_flag == 1)

    mask = (dl != 0)
    hx = np.zeros(shape=(len(dl),), dtype=np.float64)
    hy = np.zeros(shape=(len(dl),), dtype=np.float64)
    hx[mask] = (np.diff(px_co)[mask] + hxl[mask] * (1 + ptau_co[:-1][mask])) / dl[mask]
    hy[mask] = (np.diff(py_co)[mask] + hyl[mask] * (1 + ptau_co[:-1][mask])) / dl[mask]
    # TODO: remove also term due to weak focusing
    hh = np.sqrt(hx**2 + hy**2)

    mass0 = line.particle_ref.mass0
    q0 = line.particle_ref.q0
    gamma0 = line.particle_ref._xobject.gamma0[0]
    beta0 = line.particle_ref._xobject.beta0[0]

    gamma = gamma0 * (1 + beta0 * ptau_co)[:-1]

    mass0_kg = mass0 / clight**2 * qe
    q_coul = q0 * qe
    B_T = hh * mass0_kg * clight * gamma0 / np.abs(q_coul)
    r0_m = q_coul**2/(4*np.pi*epsilon_0*mass0_kg*clight**2)
    E_crit_J = 3 * np.abs(q_coul) * hbar * gamma**2 * B_T / (2 * mass0_kg)
    n_dot = 60 / 72 * np.sqrt(3) * r0_m * clight * np.abs(q_coul) * B_T / hbar
    E_sq_ave_J = 11 / 27 * E_crit_J**2
    E_ave_J = 8 * np.sqrt(3) / 45 * E_crit_J
    E0_J = mass0_kg * clight**2 * gamma0

    n_dot_delta_kick_sq_ave = n_dot * E_sq_ave_J / E0_J**2

    res = {
        'B_T': B_T,
        'E_crit_J': E_crit_J, 'n_dot': n_dot,
        'E_sq_ave_J': E_sq_ave_J, 'E_ave_J': E_ave_J,
        'n_dot_delta_kick_sq_ave': n_dot_delta_kick_sq_ave,
        'dl_radiation': dl,
    }

    return res

def _compute_equilibrium_emittance_kick_as_co(px_co, py_co, ptau_co, W_matrix,
                                  line, radiation_method,
                                  damping_constants_turns):

    assert radiation_method == 'kick_as_co'

    sr_distrib_properties = _extract_sr_distribution_properties(
                                line, px_co, py_co, ptau_co)
    beta0 = line.particle_ref._xobject.beta0[0]
    gamma0 = line.particle_ref._xobject.gamma0[0]

    n_dot_delta_kick_sq_ave = sr_distrib_properties['n_dot_delta_kick_sq_ave']
    dl = sr_distrib_properties['dl_radiation']

    px_left = px_co[:-1]
    px_right = px_co[1:]
    py_left = py_co[:-1]
    py_right = py_co[1:]
    one_pl_del_left = (1 + ptau_co[:-1]) # Assuming ultrarelativistic
    one_pl_del_right = (1 + ptau_co[1:]) # Assuming ultrarelativistic
    W_left = W_matrix[:-1, :, :]
    W_right = W_matrix[1:, :, :]

    a11_left = np.squeeze(W_left[:, 0, 0])
    a13_left = np.squeeze(W_left[:, 2, 0])
    a15_left = np.squeeze(W_left[:, 4, 0])
    b11_left = np.squeeze(W_left[:, 0, 1])
    b13_left = np.squeeze(W_left[:, 2, 1])
    b15_left = np.squeeze(W_left[:, 4, 1])

    a11_right = np.squeeze(W_right[:, 0, 0])
    a13_right = np.squeeze(W_right[:, 2, 0])
    a15_right = np.squeeze(W_right[:, 4, 0])
    b11_right = np.squeeze(W_right[:, 0, 1])
    b13_right = np.squeeze(W_right[:, 2, 1])
    b15_right = np.squeeze(W_right[:, 4, 1])

    a21_left = np.squeeze(W_left[:, 0, 2])
    a23_left = np.squeeze(W_left[:, 2, 2])
    a25_left = np.squeeze(W_left[:, 4, 2])
    b21_left = np.squeeze(W_left[:, 0, 3])
    b23_left = np.squeeze(W_left[:, 2, 3])
    b25_left = np.squeeze(W_left[:, 4, 3])

    a21_right = np.squeeze(W_right[:, 0, 2])
    a23_right = np.squeeze(W_right[:, 2, 2])
    a25_right = np.squeeze(W_right[:, 4, 2])
    b21_right = np.squeeze(W_right[:, 0, 3])
    b23_right = np.squeeze(W_right[:, 2, 3])
    b25_right = np.squeeze(W_right[:, 4, 3])

    a31_left = np.squeeze(W_left[:, 0, 4])
    a33_left = np.squeeze(W_left[:, 2, 4])
    a35_left = np.squeeze(W_left[:, 4, 4])
    b31_left = np.squeeze(W_left[:, 0, 5])
    b33_left = np.squeeze(W_left[:, 2, 5])
    b35_left = np.squeeze(W_left[:, 4, 5])

    a31_right = np.squeeze(W_right[:, 0, 4])
    a33_right = np.squeeze(W_right[:, 2, 4])
    a35_right = np.squeeze(W_right[:, 4, 4])
    b31_right = np.squeeze(W_right[:, 0, 5])
    b33_right = np.squeeze(W_right[:, 2, 5])
    b35_right = np.squeeze(W_right[:, 4, 5])

    Kx_left = (a11_left * px_left + a13_left * py_left) / one_pl_del_left + a15_left
    Kpx_left = (b11_left * px_left + b13_left * py_left) / one_pl_del_left + b15_left
    Ky_left = (a21_left * px_left + a23_left * py_left) / one_pl_del_left + a25_left
    Kpy_left = (b21_left * px_left + b23_left * py_left) / one_pl_del_left + b25_left
    Kz_left = (a31_left * px_left + a33_left * py_left) / one_pl_del_left + a35_left
    Kpz_left = (b31_left * px_left + b33_left * py_left) / one_pl_del_left + b35_left

    Kx_right = (a11_right * px_right + a13_right * py_right) / one_pl_del_right + a15_right
    Kpx_right = (b11_right * px_right + b13_right * py_right) / one_pl_del_right + b15_right
    Ky_right = (a21_right * px_right + a23_right * py_right) / one_pl_del_right + a25_right
    Kpy_right = (b21_right * px_right + b23_right * py_right) / one_pl_del_right + b25_right
    Kz_right = (a31_right * px_right + a33_right * py_right) / one_pl_del_right + a35_right
    Kpz_right = (b31_right * px_right + b33_right * py_right) / one_pl_del_right + b35_right

    Kx_sq = 0.5 * (Kx_left**2 + Kx_right**2)
    Kpx_sq = 0.5 * (Kpx_left**2 + Kpx_right**2)
    Ky_sq = 0.5 * (Ky_left**2 + Ky_right**2)
    Kpy_sq = 0.5 * (Kpy_left**2 + Kpy_right**2)
    Kz_sq = 0.5 * (Kz_left**2 + Kz_right**2)
    Kpz_sq = 0.5 * (Kpz_left**2 + Kpz_right**2)

    eq_gemitt_x = 1 / (4 * clight * damping_constants_turns[0]) * np.sum(
                        (Kx_sq + Kpx_sq) * n_dot_delta_kick_sq_ave * dl)
    eq_gemitt_y = 1 / (4 * clight * damping_constants_turns[1]) * np.sum(
                        (Ky_sq + Kpy_sq) * n_dot_delta_kick_sq_ave * dl)
    eq_gemitt_zeta = 1 / (4 * clight * damping_constants_turns[2]) * np.sum(
                        (Kz_sq + Kpz_sq) * n_dot_delta_kick_sq_ave * dl)

    eq_nemitt_x = float(eq_gemitt_x / (beta0 * gamma0))
    eq_nemitt_y = float(eq_gemitt_y / (beta0 * gamma0))
    eq_nemitt_zeta = float(eq_gemitt_zeta / (beta0 * gamma0))

    res = {
        'eq_gemitt_x': eq_gemitt_x,
        'eq_gemitt_y': eq_gemitt_y,
        'eq_gemitt_zeta': eq_gemitt_zeta,
        'eq_nemitt_x': eq_nemitt_x,
        'eq_nemitt_y': eq_nemitt_y,
        'eq_nemitt_zeta': eq_nemitt_zeta,
        'dl_radiation': dl,
        'n_dot_delta_kick_sq_ave': n_dot_delta_kick_sq_ave,
    }

    return res

def _compute_equilibrium_emittance_full(px_co, py_co, ptau_co, R_matrix_ebe,
                                  line, radiation_method):

    sr_distrib_properties = _extract_sr_distribution_properties(
                                line, px_co, py_co, ptau_co)

    n_dot_delta_kick_sq_ave = sr_distrib_properties['n_dot_delta_kick_sq_ave']
    dl = sr_distrib_properties['dl_radiation']

    assert radiation_method == 'full'

    d_delta_sq_ave = n_dot_delta_kick_sq_ave * dl / clight

    # Going to x', y'
    RR_ebe = R_matrix_ebe
    delta = ptau_co # ultrarelativistic approximation

    TT = RR_ebe * 0.
    TT[:, 0, 0] = 1
    TT[:, 1, 1] = (1 - delta)
    TT[:, 1, 5] = -px_co
    TT[:, 2, 2] = 1
    TT[:, 3, 3] = (1 - delta)
    TT[:, 3, 5] = -py_co
    TT[:, 4, 4] = 1
    TT[:, 5, 5] = 1

    TTinv = np.linalg.inv(TT)
    TTinv0 = TTinv.copy()
    for ii in range(6):
        for jj in range(6):
            TTinv0[:, ii, jj] = TTinv[0, ii, jj]

    RR_ebe_hat = TT @ RR_ebe @ TTinv0
    RR = RR_ebe_hat[-1, :, :]

    lnf = xt.linear_normal_form
    WW, _, Rot, lam_eig = lnf.compute_linear_normal_form(RR)
    DSigma = np.zeros_like(RR_ebe_hat)

    # The following is needed if RR is in px, py instead of x', y'
    # DSigma[:-1, 1, 1] = (d_delta_sq_ave * 0.5 * (px_co[:-1]**2 + px_co[1:]**2)
    #                                             / (ptau_co[:-1] + 1)**2)
    # DSigma[:-1, 3, 3] = (d_delta_sq_ave * 0.5 * (py_co[:-1]**2 + py_co[1:]**2)
    #                                             / (ptau_co[:-1] + 1)**2)

    # DSigma[:-1, 1, 5] = (d_delta_sq_ave * 0.5 * (px_co[:-1] + px_co[1:])
    #                                             / (ptau_co[:-1] + 1))
    # DSigma[:-1, 5, 1] = (d_delta_sq_ave * 0.5 * (px_co[:-1] + px_co[1:])
    #                                             / (ptau_co[:-1] + 1))

    # DSigma[:-1, 3, 5] = (d_delta_sq_ave * 0.5 * (py_co[:-1] + py_co[1:])
    #                                              / (ptau_co[:-1] + 1))
    # DSigma[:-1, 5, 3] = (d_delta_sq_ave * 0.5 * (py_co[:-1] + py_co[1:])
    #                                              / (ptau_co[:-1] + 1))

    DSigma[:-1, 5, 5] = d_delta_sq_ave

    RR_ebe_hat_inv = np.linalg.inv(RR_ebe_hat)

    DSigma0 = np.zeros((6, 6))

    n_calc = d_delta_sq_ave.shape[0]
    for ii in range(n_calc):
        if d_delta_sq_ave[ii] > 0:
            DSigma0 += RR_ebe_hat_inv[ii, :, :] @ DSigma[ii, :, :] @ RR_ebe_hat_inv[ii, :, :].T

    CC_split, _, RRR, reig = lnf.compute_linear_normal_form(Rot)
    reig_full = np.zeros_like(Rot, dtype=complex)
    reig_full[0, 0] = reig[0]
    reig_full[1, 1] = reig[0].conjugate()
    reig_full[2, 2] = reig[1]
    reig_full[3, 3] = reig[1].conjugate()
    reig_full[4, 4] = reig[2]
    reig_full[5, 5] = reig[2].conjugate()

    lam_eig_full = np.zeros_like(reig_full, dtype=complex)
    lam_eig_full[0] = lam_eig[0]
    lam_eig_full[1] = lam_eig[0].conjugate()
    lam_eig_full[2] = lam_eig[1]
    lam_eig_full[3] = lam_eig[1].conjugate()
    lam_eig_full[4] = lam_eig[2]
    lam_eig_full[5] = lam_eig[2].conjugate()

    CC = np.zeros_like(CC_split, dtype=complex)
    CC[:, 0] = 0.5*np.sqrt(2)*(CC_split[:, 0] + 1j*CC_split[:, 1])
    CC[:, 1] = 0.5*np.sqrt(2)*(CC_split[:, 0] - 1j*CC_split[:, 1])
    CC[:, 2] = 0.5*np.sqrt(2)*(CC_split[:, 2] + 1j*CC_split[:, 3])
    CC[:, 3] = 0.5*np.sqrt(2)*(CC_split[:, 2] - 1j*CC_split[:, 3])
    CC[:, 4] = 0.5*np.sqrt(2)*(CC_split[:, 4] + 1j*CC_split[:, 5])
    CC[:, 5] = 0.5*np.sqrt(2)*(CC_split[:, 4] - 1j*CC_split[:, 5])

    BB = WW @ CC

    BB_inv = np.linalg.inv(BB)

    EE_norm = (BB_inv @ DSigma0 @ BB_inv.T).real

    eq_gemitt_x = EE_norm[0, 1]/(1 - np.abs(lam_eig[0])**2)
    eq_gemitt_y = EE_norm[2, 3]/(1 - np.abs(lam_eig[1])**2)
    eq_gemitt_zeta = EE_norm[4, 5]/(1 - np.abs(lam_eig[2])**2)

    beta0 = line.particle_ref._xobject.beta0[0]
    gamma0 = line.particle_ref._xobject.gamma0[0]

    eq_nemitt_x = float(eq_gemitt_x / (beta0 * gamma0))
    eq_nemitt_y = float(eq_gemitt_y / (beta0 * gamma0))
    eq_nemitt_zeta = float(eq_gemitt_zeta / (beta0 * gamma0))

    Sigma_norm = np.zeros_like(EE_norm, dtype=complex)
    for ii in range(6):
        for jj in range(6):
            Sigma_norm[ii, jj] = EE_norm[ii, jj]/(1 - lam_eig_full[ii, ii]*lam_eig_full[jj, jj])

    Sigma_at_start = (BB @ Sigma_norm @ BB.T).real

    Sigma = RR_ebe @ Sigma_at_start @ np.transpose(RR_ebe, axes=(0,2,1))

    eq_sigma_tab = _build_sigma_table(Sigma=Sigma, s=None,
        name=np.array(tuple(line.element_names) + ('_end_point',)))

    res = {
        'eq_gemitt_x': eq_gemitt_x,
        'eq_gemitt_y': eq_gemitt_y,
        'eq_gemitt_zeta': eq_gemitt_zeta,
        'eq_nemitt_x': eq_nemitt_x,
        'eq_nemitt_y': eq_nemitt_y,
        'eq_nemitt_zeta': eq_nemitt_zeta,
        'eq_beam_covariance_matrix': eq_sigma_tab,
        'dl_radiation': dl,
        'n_dot_delta_kick_sq_ave': n_dot_delta_kick_sq_ave,
    }

    return res


class ClosedOrbitSearchError(Exception):
    pass

def _find_periodic_solution(line, particle_on_co, particle_ref, method,
                            co_search_settings, continue_on_closed_orbit_error,
                            delta0, zeta0, steps_r_matrix, W_matrix,
                            R_matrix, particle_co_guess,
                            delta_disp, symplectify,
                            matrix_responsiveness_tol,
                            matrix_stability_tol,
                            nemitt_x, nemitt_y, r_sigma,
                            ele_start=None, ele_stop=None,
                            compute_R_element_by_element=False,
                            only_markers=False):

    eigenvalues = None
    Rot = None

    if ele_start is not None or ele_stop is not None:
        assert ele_start is not None and ele_stop is not None, (
            'ele_start and ele_stop must be both None or both not None')

    if ele_start is not None:
        assert _str_to_index(line, ele_start) <= _str_to_index(line, ele_stop)

    if method == '4d' and delta0 is None:
        delta0 = 0

    if particle_on_co is not None:
        part_on_co = particle_on_co
    else:
        part_on_co = line.find_closed_orbit(
                                particle_co_guess=particle_co_guess,
                                particle_ref=particle_ref,
                                co_search_settings=co_search_settings,
                                continue_on_closed_orbit_error=continue_on_closed_orbit_error,
                                delta0=delta0,
                                zeta0=zeta0,
                                ele_start=ele_start,
                                ele_stop=ele_stop)

    if W_matrix is not None:
        W = W_matrix
        RR = None
    else:
        if R_matrix is not None:
            RR = R_matrix
            lnf._assert_matrix_responsiveness(RR, matrix_responsiveness_tol,
                                                only_4d=(method == '4d'))
            W, _, Rot, eigenvalues = lnf.compute_linear_normal_form(
                        RR, only_4d_block=(method == '4d'),
                        symplectify=symplectify,
                        responsiveness_tol=matrix_responsiveness_tol,
                        stability_tol=matrix_stability_tol)
        else:
            steps_r_matrix['adapted'] = False
            for iter in range(2):
                RR_out = line.compute_one_turn_matrix_finite_differences(
                    steps_r_matrix=steps_r_matrix,
                    particle_on_co=part_on_co,
                    ele_start=ele_start,
                    ele_stop=ele_stop,
                    element_by_element=compute_R_element_by_element,
                    only_markers=only_markers,
                    )
                RR = RR_out['R_matrix']
                RR_ebe = RR_out['R_matrix_ebe']
                if matrix_responsiveness_tol is not None:
                    lnf._assert_matrix_responsiveness(RR,
                        matrix_responsiveness_tol, only_4d=(method == '4d'))

                W, _, Rot, eigenvalues = lnf.compute_linear_normal_form(
                            RR, only_4d_block=(method == '4d'),
                            symplectify=symplectify,
                            responsiveness_tol=None,
                            stability_tol=None)

                # Estimate beam size (betatron part)
                gemitt_x = nemitt_x/part_on_co._xobject.beta0[0]/part_on_co._xobject.gamma0[0]
                gemitt_y = nemitt_y/part_on_co._xobject.beta0[0]/part_on_co._xobject.gamma0[0]
                betx_at_start = W[0, 0]**2 + W[0, 1]**2
                bety_at_start = W[2, 2]**2 + W[2, 3]**2
                sigma_x_start = np.sqrt(betx_at_start * gemitt_x)
                sigma_y_start = np.sqrt(bety_at_start * gemitt_y)

                if ((steps_r_matrix['dx'] < 0.3 * sigma_x_start)
                    and (steps_r_matrix['dy'] < 0.3 * sigma_y_start)):
                    break # sufficient accuracy
                else:
                    steps_r_matrix['dx'] = 0.01 * sigma_x_start
                    steps_r_matrix['dy'] = 0.01 * sigma_y_start
                    steps_r_matrix['adapted'] = True

    # Check on R matrix
    if RR is not None and matrix_stability_tol is not None:
        lnf._assert_matrix_determinant_within_tol(RR, matrix_stability_tol)
        if method == '4d':
            eigenvals = np.linalg.eigvals(RR[:4, :4])
        else:
            eigenvals = np.linalg.eigvals(RR)
        lnf._assert_matrix_stability(eigenvals, matrix_stability_tol)


    if method == '4d' and W_matrix is None: # the matrix was not provided by the user

        # Compute dispersion (MAD-8 manual eq. 6.13, but I needed to flip the sign ?!)
        A_disp = RR[:4, :4]
        b_disp = RR[:4, 5]
        delta_disp = np.linalg.solve(A_disp - np.eye(4), b_disp)
        dx_dpzeta = -delta_disp[0]
        dpx_dpzeta = -delta_disp[1]
        dy_dpzeta = -delta_disp[2]
        dpy_dpzeta = -delta_disp[3]

        b_disp_crab = RR[:4, 4]
        delta_disp_crab = np.linalg.solve(A_disp - np.eye(4), b_disp_crab)
        dx_zeta = -delta_disp_crab[0]
        dpx_zeta = -delta_disp_crab[1]
        dy_zeta = -delta_disp_crab[2]
        dpy_zeta = -delta_disp_crab[3]

        W[4:, :] = 0
        W[:, 4:] = 0
        W[4, 4] = 1
        W[5, 5] = 1
        W[0, 5] = dx_dpzeta
        W[1, 5] = dpx_dpzeta
        W[2, 5] = dy_dpzeta
        W[3, 5] = dpy_dpzeta
        W[0, 4] = dx_zeta
        W[1, 4] = dpx_zeta
        W[2, 4] = dy_zeta
        W[3, 4] = dpy_zeta

    if isinstance(ele_start, str):
        tw_init_element_name = ele_start
    elif ele_start is None:
        tw_init_element_name = line.element_names[0]
    else:
        tw_init_element_name = line.element_names[ele_start]

    twiss_init = TwissInit(particle_on_co=part_on_co, W_matrix=W,
                           element_name=tw_init_element_name,
                           ax_chrom=None, bx_chrom=None,
                           ay_chrom=None, by_chrom=None,
                           reference_frame='proper')

    return twiss_init, RR, steps_r_matrix, eigenvalues, Rot, RR_ebe

def _handle_loop_around(kwargs):

    kwargs = kwargs.copy()

    twiss_init = kwargs.pop('twiss_init')
    ele_start = kwargs.pop('ele_start')
    ele_stop = kwargs.pop('ele_stop')

    line = kwargs['line']
    reverse = kwargs['reverse']
    rv = -1 if reverse else 1

    # Need to loop around
    ele_name_init =  twiss_init.element_name

    if not reverse:
        estart_tw1 = ele_start
        estop_tw1 = line.element_names[-1]
        estart_tw2 = line.element_names[0]
        estop_tw2 = ele_stop
    else:
        estart_tw1 = ele_start
        estop_tw1 = line.element_names[0]
        estart_tw2 = line.element_names[-1]
        estop_tw2 = ele_stop

    if rv * _str_to_index(line, ele_name_init) >= rv * _str_to_index(line, ele_start):
        if estart_tw1 != estop_tw1:
            tw1 = twiss_line(ele_start=estart_tw1, ele_stop=estop_tw1,
                                twiss_init=twiss_init, **kwargs)
            twini_2 = tw1.get_twiss_init(at_element=estop_tw1)
        else:
            tw1 = None
            twini_2 = twiss_init.copy()
        twini_2.element_name = estart_tw2
        if estart_tw2 != estop_tw2:
            tw2 = twiss_line(ele_start=estart_tw2, ele_stop=estop_tw2,
                                twiss_init=twini_2, **kwargs)
        else:
            tw2 = None
    else:
        if estart_tw2 != estop_tw2:
            tw2 = twiss_line(ele_start=estart_tw2, ele_stop=estop_tw2,
                                twiss_init=twiss_init, **kwargs)
            twini_1 = tw2.get_twiss_init(at_element=estart_tw2)
        else:
            tw2 = None
            twini_1 = twiss_init.copy()
        twini_1.element_name = estop_tw1
        if estart_tw1 != estop_tw1:
            tw1 = twiss_line(ele_start=estart_tw1, ele_stop=estop_tw1,
                                twiss_init=twini_1, **kwargs)
        else:
            tw1 = None

    if tw1 is None:
        tw_res = tw2
    elif tw2 is None:
        tw_res = tw1
    else:
        tw_res = TwissTable.concatenate([tw1, tw2])

    tw_res.s -= tw_res['s', ele_name_init] - twiss_init.s
    tw_res.mux -= tw_res['mux', ele_name_init] - twiss_init.mux
    tw_res.muy -= tw_res['muy', ele_name_init] - twiss_init.muy
    tw_res.muzeta -= tw_res['muzeta', ele_name_init] - twiss_init.muzeta
    tw_res.dzeta -= tw_res['dzeta', ele_name_init] - twiss_init.dzeta

    # Not yet supported
    if 'dmux' in tw_res.keys():
        tw_res._data.pop('dmux')
        tw_res._col_names.remove('dmux')
    if 'dmuy' in tw_res.keys():
        tw_res._data.pop('dmuy')
        tw_res._col_names.remove('dmuy')

    return tw_res

def find_closed_orbit_line(line, particle_co_guess=None, particle_ref=None,
                      co_search_settings=None, delta_zeta=0,
                      delta0=None, zeta0=None,
                      ele_start=None, ele_stop=None,
                      continue_on_closed_orbit_error=False):

    if line.enable_time_dependent_vars:
        raise RuntimeError(
            'Time-dependent vars not supported in closed orbit search')

    if isinstance(ele_start, str):
        ele_start = line.element_names.index(ele_start)

    if isinstance(ele_stop, str):
        ele_stop = line.element_names.index(ele_stop)

    if particle_co_guess is None:
        if particle_ref is None:
            if line.particle_ref is not None:
                particle_ref = line.particle_ref
            else:
                raise ValueError(
                    "Either `particle_co_guess` or `particle_ref` must be provided")

        particle_co_guess = particle_ref.copy()
        particle_co_guess.x = 0
        particle_co_guess.px = 0
        particle_co_guess.y = 0
        particle_co_guess.py = 0
        particle_co_guess.zeta = 0
        particle_co_guess.delta = 0
        particle_co_guess.s = 0
        particle_co_guess.at_element = (ele_start or 0)
        particle_co_guess.at_turn = 0
    else:
        particle_ref = particle_co_guess

    if co_search_settings is None:
        co_search_settings = {}

    co_search_settings = co_search_settings.copy()
    if 'xtol' not in co_search_settings.keys():
        co_search_settings['xtol'] = 1e-6 # Relative error between calls

    particle_co_guess = particle_co_guess.copy(
                        _context=line._buffer.context)

    for shift_factor in [0, 1.]: # if not found at first attempt we shift slightly the starting point
        if shift_factor>0:
            _print('Warning! Need second attempt on closed orbit search')

        x0=np.array([particle_co_guess._xobject.x[0] + shift_factor * 1e-5,
                    particle_co_guess._xobject.px[0] + shift_factor * 1e-7,
                    particle_co_guess._xobject.y[0] + shift_factor * 1e-5,
                    particle_co_guess._xobject.py[0] + shift_factor * 1e-7,
                    particle_co_guess._xobject.zeta[0] + shift_factor * 1e-4,
                    particle_co_guess._xobject.delta[0] + shift_factor * 1e-5])
        if delta0 is not None and zeta0 is None:
            x0[5] = delta0
            _error_for_co = _error_for_co_search_4d_delta0
        elif delta0 is None and zeta0 is not None:
            x0[4] = zeta0
            _error_for_co = _error_for_co_search_4d_zeta0
        elif delta0 is not None and zeta0 is not None:
            _error_for_co = _error_for_co_search_4d_delta0_zeta0
        else:
            _error_for_co = _error_for_co_search_6d
        if zeta0 is not None:
            x0[4] = zeta0
        if np.all(np.abs(_error_for_co(
                x0, particle_co_guess, line, delta_zeta, delta0, zeta0,
                ele_start=ele_start, ele_stop=ele_stop)) < DEFAULT_CO_SEARCH_TOL):
            res = x0
            fsolve_info = 'taken_guess'
            ier = 1
            break

        (res, infodict, ier, mesg
            ) = fsolve(lambda p: _error_for_co(p, particle_co_guess, line,
                    delta_zeta, delta0, zeta0, ele_start=ele_start,
                    ele_stop=ele_stop),
                x0=x0,
                full_output=True,
                **co_search_settings)
        fsolve_info = {
            'res': res, 'info': infodict, 'ier': ier, 'mesg': mesg}
        if ier == 1:
            break

    if ier != 1 and not(continue_on_closed_orbit_error):
        raise ClosedOrbitSearchError

    particle_on_co = particle_co_guess.copy()
    particle_on_co.x = res[0]
    particle_on_co.px = res[1]
    particle_on_co.y = res[2]
    particle_on_co.py = res[3]
    particle_on_co.zeta = res[4]
    particle_on_co.delta = res[5]

    particle_on_co._fsolve_info = fsolve_info

    return particle_on_co

def _one_turn_map(p, particle_ref, line, delta_zeta, ele_start, ele_stop):
    part = particle_ref.copy()
    part.x = p[0]
    part.px = p[1]
    part.y = p[2]
    part.py = p[3]
    part.zeta = p[4] + delta_zeta
    part.delta = p[5]
    part.at_turn = AT_TURN_FOR_TWISS

    if line.energy_program is not None:
        dp0c = line.energy_program.get_p0c_increse_per_turn_at_t_s(
                                                        line.vv['t_turn_s'])
        part.update_p0c_and_energy_deviations(p0c = part._xobject.p0c[0] + dp0c)

    line.track(part, ele_start=ele_start, ele_stop=ele_stop)
    if part.state[0] < 0:
        raise ClosedOrbitSearchError(
            f'Particle lost in one-turn map, p.state = {part.state[0]}')
    p_res = np.array([
           part._xobject.x[0],
           part._xobject.px[0],
           part._xobject.y[0],
           part._xobject.py[0],
           part._xobject.zeta[0],
           part._xobject.delta[0]])
    return p_res

def _error_for_co_search_6d(p, particle_co_guess, line, delta_zeta, delta0, zeta0, ele_start, ele_stop):
    return p - _one_turn_map(p, particle_co_guess, line, delta_zeta, ele_start, ele_stop)

def _error_for_co_search_4d_delta0(p, particle_co_guess, line, delta_zeta, delta0, zeta0, ele_start, ele_stop):
    one_turn_res = _one_turn_map(p, particle_co_guess, line, delta_zeta, ele_start, ele_stop)
    return np.array([
        p[0] - one_turn_res[0],
        p[1] - one_turn_res[1],
        p[2] - one_turn_res[2],
        p[3] - one_turn_res[3],
        0,
        p[5] - delta0])

def _error_for_co_search_4d_zeta0(p, particle_co_guess, line, delta_zeta, delta0, zeta0, ele_start, ele_stop):
    one_turn_res = _one_turn_map(p, particle_co_guess, line, delta_zeta, ele_start, ele_stop)
    return np.array([
        p[0] - one_turn_res[0],
        p[1] - one_turn_res[1],
        p[2] - one_turn_res[2],
        p[3] - one_turn_res[3],
        p[4] - zeta0,
        0])

def _error_for_co_search_4d_delta0_zeta0(p, particle_co_guess, line, delta_zeta, delta0, zeta0, ele_start, ele_stop):
    one_turn_res = _one_turn_map(p, particle_co_guess, line, delta_zeta, ele_start, ele_stop)
    return np.array([
        p[0] - one_turn_res[0],
        p[1] - one_turn_res[1],
        p[2] - one_turn_res[2],
        p[3] - one_turn_res[3],
        p[4] - zeta0,
        p[5] - delta0])

def compute_one_turn_matrix_finite_differences(
        line, particle_on_co,
        steps_r_matrix=None,
        ele_start=None, ele_stop=None,
        element_by_element=False,
        only_markers=False):

    if steps_r_matrix is None:
        steps_r_matrix = {}

    steps_r_matrix = _complete_steps_r_matrix_with_default(steps_r_matrix)

    if line.enable_time_dependent_vars:
        raise RuntimeError(
            'Time-dependent vars not supported in one-turn matrix computation')

    if isinstance(ele_start, str):
        ele_start = line.element_names.index(ele_start)

    if isinstance(ele_stop, str):
        ele_stop = line.element_names.index(ele_stop)

    if ele_start is not None and ele_stop is not None and ele_start > ele_stop:
        raise ValueError('ele_start > ele_stop')

    context = line._buffer.context

    particle_on_co = particle_on_co.copy(
                        _context=context)

    dx = steps_r_matrix["dx"]
    dpx = steps_r_matrix["dpx"]
    dy = steps_r_matrix["dy"]
    dpy = steps_r_matrix["dpy"]
    dzeta = steps_r_matrix["dzeta"]
    ddelta = steps_r_matrix["ddelta"]
    part_temp = xp.build_particles(_context=context,
            particle_ref=particle_on_co, mode='shift',
            x  =    [dx,  0., 0.,  0.,    0.,     0., -dx,   0.,  0.,   0.,     0.,      0.],
            px =    [0., dpx, 0.,  0.,    0.,     0.,  0., -dpx,  0.,   0.,     0.,      0.],
            y  =    [0.,  0., dy,  0.,    0.,     0.,  0.,   0., -dy,   0.,     0.,      0.],
            py =    [0.,  0., 0., dpy,    0.,     0.,  0.,   0.,  0., -dpy,     0.,      0.],
            zeta =  [0.,  0., 0.,  0., dzeta,     0.,  0.,   0.,  0.,   0., -dzeta,      0.],
            delta = [0.,  0., 0.,  0.,    0., ddelta,  0.,   0.,  0.,   0.,     0., -ddelta],
            )
    dpzeta = float(context.nparray_from_context_array(
        (part_temp.ptau[5] - part_temp.ptau[11])/2/part_temp.beta0[0]))
    if particle_on_co._xobject.at_element[0]>0:
        part_temp.s[:] = particle_on_co._xobject.s[0]
        part_temp.at_element[:] = particle_on_co._xobject.at_element[0]

    part_temp.at_turn = AT_TURN_FOR_TWISS

    if ele_start is not None:
        assert element_by_element is False, 'Not yet implemented'
        assert ele_stop is not None
        line.track(part_temp, ele_start=ele_start, ele_stop=ele_stop)
    elif particle_on_co._xobject.at_element[0]>0:
        assert element_by_element is False, 'Not yet implemented'
        i_start = particle_on_co._xobject.at_element[0]
        line.track(part_temp, ele_start=i_start)
        line.track(part_temp, num_elements=i_start)
    else:
        assert particle_on_co._xobject.at_element[0] == 0
        monitor_setting = 'ONE_TURN_EBE' if element_by_element else None
        line.track(part_temp, turn_by_turn_monitor=monitor_setting)

    temp_mat = np.zeros(shape=(6, 12), dtype=np.float64)
    temp_mat[0, :] = context.nparray_from_context_array(part_temp.x)
    temp_mat[1, :] = context.nparray_from_context_array(part_temp.px)
    temp_mat[2, :] = context.nparray_from_context_array(part_temp.y)
    temp_mat[3, :] = context.nparray_from_context_array(part_temp.py)
    temp_mat[4, :] = context.nparray_from_context_array(part_temp.zeta)
    temp_mat[5, :] = context.nparray_from_context_array(
                                part_temp.ptau/part_temp.beta0) # pzeta

    RR = np.zeros(shape=(6, 6), dtype=np.float64)

    for jj, dd in enumerate([dx, dpx, dy, dpy, dzeta, dpzeta]):
        RR[:, jj] = (temp_mat[:, jj] - temp_mat[:, jj+6])/(2*dd)

    out = {'R_matrix': RR}

    if element_by_element:
        mon = line.record_last_track
        temp_mad_ebe = np.zeros(shape=(len(line.element_names) + 1, 6, 12), dtype=np.float64)
        temp_mad_ebe[:, 0, :] = mon.x.T
        temp_mad_ebe[:, 1, :] = mon.px.T
        temp_mad_ebe[:, 2, :] = mon.y.T
        temp_mad_ebe[:, 3, :] = mon.py.T
        temp_mad_ebe[:, 4, :] = mon.zeta.T
        temp_mad_ebe[:, 5, :] = mon.ptau.T/mon.beta0.T

        RR_ebe = np.zeros(shape=(len(line.element_names) + 1, 6, 6), dtype=np.float64)
        for jj, dd in enumerate([dx, dpx, dy, dpy, dzeta, dpzeta]):
            RR_ebe[:, :, jj] = (temp_mad_ebe[:, :, jj] - temp_mad_ebe[:, :, jj+6])/(2*dd)

        if only_markers:
            mask_twiss = line.tracker._get_twiss_mask_markers()
            mask_twiss[-1] = True # to include the "_end_point"

        out['R_matrix_ebe'] = RR_ebe
    else:
        out['R_matrix_ebe'] = None

    return out


def _updated_kwargs_from_locals(kwargs, loc):

    out = kwargs.copy()

    for kk in kwargs.keys():
        if kk in loc:
            out[kk] = loc[kk]

    return out


def _build_auxiliary_tracker_with_extra_markers(tracker, at_s, marker_prefix,
                                                algorithm='auto'):

    assert algorithm in ['auto', 'insert', 'regen_all_drift']
    if algorithm == 'auto':
        if len(at_s)<10:
            algorithm = 'insert'
        else:
            algorithm = 'regen_all_drifts'

    auxline = xt.Line(elements=list(tracker.line.elements).copy(),
                      element_names=list(tracker.line.element_names).copy())
    if tracker.line.particle_ref is not None:
        auxline.particle_ref = tracker.line.particle_ref.copy()

    names_inserted_markers = []
    markers = []
    for ii, ss in enumerate(at_s):
        nn = marker_prefix + f'{ii}'
        names_inserted_markers.append(nn)
        markers.append(xt.Drift(length=0))

    if algorithm == 'insert':
        for nn, mm, ss in zip(names_inserted_markers, markers, at_s):
            auxline.insert_element(element=mm, name=nn, at_s=ss)
    elif algorithm == 'regen_all_drifts':
        raise ValueError # This algorithm is not enabled since it is not fully tested
        # s_elems = auxline.get_s_elements()
        # s_keep = []
        # enames_keep = []
        # for ss, nn in zip(s_elems, auxline.element_names):
        #     if not (_behaves_like_drift(auxline[nn]) and np.abs(auxline[nn].length)>0):
        #         s_keep.append(ss)
        #         enames_keep.append(nn)
        #         assert not xt.line._is_thick(auxline[nn]) or auxline[nn].length == 0

        # s_keep.extend(list(at_s))
        # enames_keep.extend(names_inserted_markers)

        # ind_sorted = np.argsort(s_keep)
        # s_keep = np.take(s_keep, ind_sorted)
        # enames_keep = np.take(enames_keep, ind_sorted)

        # i_new_drift = 0
        # new_enames = []
        # new_ele_dict = auxline.element_dict.copy()
        # new_ele_dict.update({nn: ee for nn, ee in zip(names_inserted_markers, markers)})
        # s_curr = 0
        # for ss, nn in zip(s_keep, enames_keep):
        #     if ss > s_curr + 1e-6:
        #         new_drift = xt.Drift(length=ss-s_curr)
        #         new_dname = f'_auxrift_{i_new_drift}'
        #         new_ele_dict[new_dname] = new_drift
        #         new_enames.append(new_dname)
        #         i_new_drift += 1
        #         s_curr = ss
        #     new_enames.append(nn)
        # auxline = xt.Line(elements=new_ele_dict, element_names=new_enames)

    auxtracker = xt.Tracker(
        _buffer=tracker._buffer,
        io_buffer=tracker.io_buffer,
        line=auxline,
        track_kernel=tracker.track_kernel,
        particles_class=tracker.particles_class,
        particles_monitor_class=None,
        local_particle_src=tracker.local_particle_src
    )
    auxtracker.line.config = tracker.line.config.copy()
    auxtracker.line._extra_config = tracker.line._extra_config.copy()

    return auxtracker, names_inserted_markers


class TwissInit:

    def __init__(self, particle_on_co=None, W_matrix=None, element_name=None,
                line=None, particle_ref=None,
                x=None, px=None, y=None, py=None, zeta=None, delta=None,
                betx=None, alfx=None, bety=None, alfy=None, bets=None,
                dx=None, dpx=None, dy=None, dpy=None, dzeta=None,
                mux=None, muy=None, muzeta=None,
                ax_chrom=None, bx_chrom=None, ay_chrom=None, by_chrom=None,
                reference_frame=None):

        # Custom setattr needs to be bypassed for creation of attributes
        object.__setattr__(self, 'particle_on_co', None)
        self._temp_co_data = None
        self._temp_optics_data = None

        if particle_on_co is None:
            self._temp_co_data = dict(
                x=(x or 0.),
                px=(px or 0.),
                y=(y or 0.),
                py=(py or 0.),
                zeta=(zeta or 0.),
                delta=(delta or 0.),
            )
        else:
            assert x is None, "`x` must be None if `particle_on_co` is provided"
            assert px is None, "`px` must be None if `particle_on_co` is provided"
            assert y is None, "`y` must be None if `particle_on_co` is provided"
            assert py is None, "`py` must be None if `particle_on_co` is provided"
            assert zeta is None, "`zeta` must be None if `particle_on_co` is provided"
            assert delta is None, "`delta` must be None if `particle_on_co` is provided"
            assert particle_ref is None, (
                "`particle_ref` must be None if `particle_on_co` is provided")
            self.__dict__['particle_on_co'] = particle_on_co

        if W_matrix is None:
            alfx = alfx or 0
            alfy = alfy or 0
            betx = betx or 1
            bety = bety or 1
            bets = bets or 1
            dx = dx or 0
            dpx = dpx or 0
            dy = dy or 0
            dpy = dpy or 0

            self._temp_optics_data = dict(
                betx=betx, alfx=alfx, bety=bety, alfy=alfy, bets=bets,
                dx=dx, dpx=dpx, dy=dy, dpy=dpy)
        else:
            assert betx is None, "`betx` must be None if `W_matrix` is provided"
            assert alfx is None, "`alfx` must be None if `W_matrix` is provided"
            assert bety is None, "`bety` must be None if `W_matrix` is provided"
            assert alfy is None, "`alfy` must be None if `W_matrix` is provided"
            assert bets is None, "`bets` must be None if `W_matrix` is provided"
            self._temp_co_data = None

        self.element_name = element_name
        self.W_matrix = W_matrix
        self.mux = (mux or 0.)
        self.muy = (muy or 0.)
        self.muzeta = (muzeta or 0.)
        self.dzeta = (dzeta or 0.)
        self.ax_chrom = (ax_chrom or 0.)
        self.bx_chrom = (bx_chrom or 0.)
        self.ay_chrom = (ay_chrom or 0.)
        self.by_chrom = (by_chrom or 0.)
        self.reference_frame = reference_frame

        if line is not None and element_name is not None:
            self._complete(line, element_name)

    def to_dict(self):
        '''
        Convert to dictionary representation.
        '''
        out = self.__dict__.copy()
        out['particle_on_co'] = out['particle_on_co'].to_dict()
        return out

    def to_json(self, file, **kwargs):

        '''
        Convert to JSON representation.

        Parameters
        ----------
        file : str or file-like

        '''

        # Can reuse the one from the Line (it is general enough)
        return xt.Line.to_json(self, file, **kwargs)

    @classmethod
    def from_dict(cls, dct):
        '''
        Convert from dictionary representation.

        Parameters
        ----------
        dct : dict
            Dictionary representation.

        Returns
        -------
        out : TwissInit
            TwissInit instance.
        '''

        # Need the values as numpy types, in particular arrays
        numpy_dct = {}
        for key, value in dct.items():
            if isinstance(value, int):
                numpy_dct[key] = np.int64(value)
            elif isinstance(value, float):
                numpy_dct[key] = np.float64(value)
            elif isinstance(value, str):
                numpy_dct[key] = np.str_(value)
            elif isinstance(value, list):
                numpy_dct[key] = np.array(value)
            else:
                numpy_dct[key] = value

        numpy_dct['particle_on_co'] = xp.Particles.from_dict(dct['particle_on_co'])

        out = cls()
        out.__dict__.update(numpy_dct)
        return out

    @classmethod
    def from_json(cls, file):

        '''
        Convert from JSON representation.

        Parameters
        ----------
        file : str or file-like
            File name or file-like object.

        Returns
        -------
        out : TwissInit
            TwissInit instance.

        '''

        if isinstance(file, io.IOBase):
            dct = json.load(file)
        else:
            with open(file, 'r') as fid:
                dct = json.load(fid)

        return cls.from_dict(dct)

    def _complete(self, line, element_name):

        if (line is not None and 'reverse' in line.twiss_default
            and line.twiss_default['reverse']):
            input_reversed = True
            assert self.reference_frame is None, ("`reference_frame` must be None "
                "if `twiss_default['reverse']` is True")
        else:
            input_reversed = False

        if self._temp_co_data is not None:
            assert line is not None, (
                "`line` must be provided if `particle_on_co` is None")

            i_ele_in_line = _str_to_index(line, element_name)
            s_ele_in_line = line.tracker._tracker_data_base.element_s_locations[i_ele_in_line]

            if input_reversed:
                s_ele_twiss = line.tracker._tracker_data_base.element_s_locations[-1] - s_ele_in_line
            else:
                s_ele_twiss = s_ele_in_line

            particle_on_co=xp.build_particles(
                x=self._temp_co_data['x'], px=self._temp_co_data['px'],
                y=self._temp_co_data['y'], py=self._temp_co_data['py'],
                delta=self._temp_co_data['delta'], zeta=self._temp_co_data['zeta'],
                line=line)
            particle_on_co.s = s_ele_twiss
            self.__dict__['particle_on_co'] = particle_on_co
            self._temp_co_data = None

        if self._temp_optics_data is not None:

            aux_segment = xt.LineSegmentMap(
                length=1., # dummy
                qx=0.55, # dummy
                qy=0.57, # dummy
                qs=0.0000001, # dummy
                bets=self._temp_optics_data['bets'],
                betx=self._temp_optics_data['betx'],
                bety=self._temp_optics_data['bety'],
                alfx=self._temp_optics_data['alfx'] * (-1 if input_reversed else 1),
                alfy=self._temp_optics_data['alfy'] * (-1 if input_reversed else 1),
                dx=self._temp_optics_data['dx'] * (-1 if input_reversed else 1),
                dy=self._temp_optics_data['dy'],
                dpx=self._temp_optics_data['dpx'],
                dpy=self._temp_optics_data['dpy'] * (-1 if input_reversed else 1),
                )
            aux_line = xt.Line(elements=[aux_segment])
            aux_line.particle_ref = particle_on_co.copy(
                                        _context=xo.context_default)
            aux_line.particle_ref.reorganize()
            aux_line.build_tracker()
            aux_tw = aux_line.twiss()
            W_matrix = aux_tw.W_matrix[0]

            if input_reversed:
                W_matrix[0, :] = -W_matrix[0, :]
                W_matrix[1, :] = W_matrix[1, :]
                W_matrix[2, :] = W_matrix[2, :]
                W_matrix[3, :] = -W_matrix[3, :]
                W_matrix[4, :] = -W_matrix[4, :]
                W_matrix[5, :] = W_matrix[5, :]
                self.reference_frame = 'reverse'

            self.W_matrix = W_matrix
            self._temp_optics_data = None

        self.element_name = element_name

    def _needs_complete(self):
        return self._temp_co_data is not None or self._temp_optics_data is not None

    def copy(self):
        if self.particle_on_co is not None:
            pco = self.particle_on_co.copy()
        else:
            pco = None

        if self.W_matrix is not None:
            wmat = self.W_matrix.copy()
        else:
            wmat = None

        out =  TwissInit(
            particle_on_co=pco,
            W_matrix=wmat,
            element_name=self.element_name,
            mux=self.mux,
            muy=self.muy,
            muzeta=self.muzeta,
            dzeta=self.dzeta,
            ax_chrom=self.ax_chrom,
            bx_chrom=self.bx_chrom,
            ay_chrom=self.ay_chrom,
            by_chrom=self.by_chrom,
            reference_frame=self.reference_frame)

        if self._temp_co_data is not None:
            out._temp_co_data = self._temp_co_data.copy()

        if self._temp_optics_data is not None:
            out._temp_optics_data = self._temp_optics_data.copy()

        return out

    def reverse(self):
        out = TwissInit(
            particle_on_co=self.particle_on_co.copy(),
            W_matrix=self.W_matrix.copy(),
            ax_chrom=(-self.ax_chrom if self.ax_chrom is not None else None),
            ay_chrom=(-self.ay_chrom if self.ay_chrom is not None else None),
            bx_chrom=self.bx_chrom,
            by_chrom=self.by_chrom,)
        out.particle_on_co.x = -out.particle_on_co.x
        out.particle_on_co.py = -out.particle_on_co.py
        out.particle_on_co.zeta = -out.particle_on_co.zeta

        out.W_matrix[0, :] = -out.W_matrix[0, :]
        out.W_matrix[1, :] = out.W_matrix[1, :]
        out.W_matrix[2, :] = out.W_matrix[2, :]
        out.W_matrix[3, :] = -out.W_matrix[3, :]
        out.W_matrix[4, :] = -out.W_matrix[4, :]
        out.W_matrix[5, :] = out.W_matrix[5, :]

        out.mux = 0
        out.muy = 0
        out.muzeta = 0
        out.dzeta = 0

        out.element_name = self.element_name
        out.reference_frame = {'proper': 'reverse', 'reverse': 'proper'}[self.reference_frame]

        return out

    def __getattr__(self, name):
        if name in self.__dict__:
            return self.__dict__[name]
        elif hasattr(self.__dict__['particle_on_co'], name):
            # e.g. tw_init['x'] returns tw_init.particle_on_co.x
            return getattr(self.__dict__['particle_on_co'], name)
        else:
            raise AttributeError(f'No attribute {name} found in TwissInit')

    def __setattr__(self, name, value):
        if name in self.__dict__:
            self.__dict__[name] = value
        elif hasattr(self.particle_on_co, name):
            setattr(self.particle_on_co, name, value)
        else:
            self.__dict__[name] = value

    @property
    def betx(self):
        WW = self.W_matrix
        return WW[0, 0]**2 + WW[0, 1]**2

    @property
    def bety(self):
        WW = self.W_matrix
        return WW[2, 2]**2 + WW[2, 3]**2

    @property
    def alfx(self):
        WW = self.W_matrix
        return -WW[0, 0] * WW[1, 0] - WW[0, 1] * WW[1, 1]

    @property
    def alfy(self):
        WW = self.W_matrix
        return -WW[2, 2] * WW[3, 2] - WW[2, 3] * WW[3, 3]

    @property
    def dx(self):
        WW = self.W_matrix
        return (WW[0, 5] - WW[0, 4] * WW[4, 5] / WW[4, 4]) / (
                WW[5, 5] - WW[5, 4] * WW[4, 5] / WW[4, 4])

    @property
    def dpx(self):
        WW = self.W_matrix
        return (WW[1, 5] - WW[1, 4] * WW[4, 5] / WW[4, 4]) / (
                WW[5, 5] - WW[5, 4] * WW[4, 5] / WW[4, 4])

    @property
    def dy(self):
        WW = self.W_matrix
        return (WW[2, 5] - WW[2, 4] * WW[4, 5] / WW[4, 4]) / (
                WW[5, 5] - WW[5, 4] * WW[4, 5] / WW[4, 4])

    @property
    def dpy(self):
        WW = self.W_matrix
        return (WW[3, 5] - WW[3, 4] * WW[4, 5] / WW[4, 4]) / (
                WW[5, 5] - WW[5, 4] * WW[4, 5] / WW[4, 4])


class TwissTable(Table):

    _error_on_row_not_found = True

    def to_pandas(self, index=None, columns=None):
        if columns is None:
            columns = self._col_names

        data = self._data.copy()
        if 'W_matrix' in data.keys():
            data['W_matrix'] = [
                self.W_matrix[ii] for ii in range(len(self.W_matrix))]

        import pandas as pd
        df = pd.DataFrame(data, columns=self._col_names)
        if index is not None:
            df.set_index(index, inplace=True)
        return df

    def get_twiss_init(self, at_element):

        assert self.values_at == 'entry', 'Not yet implemented for exit'

        if isinstance(at_element, str):
            at_element = np.where(self.name == at_element)[0][0]
        part = self.particle_on_co.copy()
        part.x[:] = self.x[at_element]
        part.px[:] = self.px[at_element]
        part.y[:] = self.y[at_element]
        part.py[:] = self.py[at_element]
        part.zeta[:] = self.zeta[at_element]
        part.ptau[:] = self.ptau[at_element]
        part.s[:] = self.s[at_element]
        part.at_element[:] = -1

        W = self.W_matrix[at_element]

        if 'ax_chrom' in self.keys():
            ax_chrom = self.ax_chrom[at_element]
            bx_chrom = self.bx_chrom[at_element]
            ay_chrom = self.ay_chrom[at_element]
            by_chrom = self.by_chrom[at_element]
        else:
            ax_chrom = None
            bx_chrom = None
            ay_chrom = None
            by_chrom = None

        return TwissInit(particle_on_co=part, W_matrix=W,
                        element_name=str(self.name[at_element]),
                        mux=self.mux[at_element],
                        muy=self.muy[at_element],
                        muzeta=self.muzeta[at_element],
                        dzeta=self.dzeta[at_element],
                        ax_chrom=ax_chrom, bx_chrom=bx_chrom,
                        ay_chrom=ay_chrom, by_chrom=by_chrom,
                        reference_frame=self.reference_frame)

    def get_betatron_sigmas(self, nemitt_x, nemitt_y):
        # For backward compatibility
        return self.get_beam_covariance(
            nemitt_x=nemitt_x, nemitt_y=nemitt_y)

    def get_beam_covariance(self,
            nemitt_x=None, nemitt_y=None, nemitt_zeta=None,
            gemitt_x=None, gemitt_y=None, gemitt_zeta=None):

        # See MAD8 physics manual (Eq. 8.59)

        beta0 = self.particle_on_co.beta0
        gamma0 = self.particle_on_co.gamma0

        if nemitt_x is not None:
            assert gemitt_x is None, 'Cannot provide both nemitt_x and gemitt_x'
            gemitt_x = nemitt_x / (beta0 * gamma0)

        if nemitt_y is not None:
            assert gemitt_y is None, 'Cannot provide both nemitt_y and gemitt_y'
            gemitt_y = nemitt_y / (beta0 * gamma0)

        if nemitt_zeta is not None:
            assert gemitt_zeta is None, 'Cannot provide both nemitt_zeta and gemitt_zeta'
            gemitt_zeta = nemitt_zeta / (beta0 * gamma0)

        gemitt_x = gemitt_x or 0
        gemitt_y = gemitt_y or 0
        gemitt_zeta = gemitt_zeta or 0

        Ws = self.W_matrix.copy()

        if self.method == '4d':
            Ws[:, 4:, 4:] = 0

        v1 = Ws[:,:,0] + 1j * Ws[:,:,1]
        v2 = Ws[:,:,2] + 1j * Ws[:,:,3]
        v3 = Ws[:,:,4] + 1j * Ws[:,:,5]

        Sigma1 = np.zeros(shape=(len(self.s), 6, 6), dtype=np.float64)
        Sigma2 = np.zeros(shape=(len(self.s), 6, 6), dtype=np.float64)
        Sigma3 = np.zeros(shape=(len(self.s), 6, 6), dtype=np.float64)

        for ii in range(6):
            for jj in range(6):
                Sigma1[:, ii, jj] = np.real(v1[:,ii] * v1[:,jj].conj())
                Sigma2[:, ii, jj] = np.real(v2[:,ii] * v2[:,jj].conj())
                Sigma3[:, ii, jj] = np.real(v3[:,ii] * v3[:,jj].conj())

        Sigma = gemitt_x * Sigma1 + gemitt_y * Sigma2 + gemitt_zeta * Sigma3
        res = _build_sigma_table(Sigma=Sigma, s=self.s, name=self.name)

        return Table(res)

    def get_R_matrix(self, ele_start, ele_stop):

        assert self.values_at == 'entry', 'Not yet implemented for exit'

        if isinstance(ele_start, str):
            ele_start = np.where(self.name == ele_start)[0][0]
        if isinstance(ele_stop, str):
            ele_stop = np.where(self.name == ele_stop)[0][0]

        if ele_start > ele_stop:
            raise ValueError('ele_start must be smaller than ele_end')

        W_start = self.W_matrix[ele_start]
        W_end = self.W_matrix[ele_stop]

        mux_start = self.mux[ele_start]
        mux_end = self.mux[ele_stop]
        muy_start = self.muy[ele_start]
        muy_end = self.muy[ele_stop]
        muzeta_start = self.muzeta[ele_start]
        muzeta_end = self.muzeta[ele_stop]

        phi_x = 2 * np.pi * (mux_end - mux_start)
        phi_y = 2 * np.pi * (muy_end - muy_start)
        phi_zeta = 2 * np.pi * (muzeta_end - muzeta_start)

        Rot = np.zeros(shape=(6, 6), dtype=np.float64)

        Rot[0:2,0:2] = lnf.Rot2D(phi_x)
        Rot[2:4,2:4] = lnf.Rot2D(phi_y)
        Rot[4:6,4:6] = lnf.Rot2D(phi_zeta)

        R_matrix = W_end @ Rot @ np.linalg.inv(W_start)

        return R_matrix

    def get_normalized_coordinates(self, particles, nemitt_x=None, nemitt_y=None,
                                   _force_at_element=None):

        # TODO: check consistency of gamma0

        if nemitt_x is None:
            gemitt_x = 1
        else:
            gemitt_x = (nemitt_x / particles._xobject.beta0[0]
                        / particles._xobject.gamma0[0])

        if nemitt_y is None:
            gemitt_y = 1
        else:
            gemitt_y = (nemitt_y / particles._xobject.beta0[0]
                        / particles._xobject.gamma0[0])


        ctx2np = particles._context.nparray_from_context_array
        at_element_particles = ctx2np(particles.at_element)

        part_id = ctx2np(particles.particle_id).copy()
        at_element = part_id.copy() * 0 + xp.particles.LAST_INVALID_STATE
        x_norm = ctx2np(particles.x).copy() * 0 + xp.particles.LAST_INVALID_STATE
        px_norm = x_norm.copy()
        y_norm = x_norm.copy()
        py_norm = x_norm.copy()
        zeta_norm = x_norm.copy()
        pzeta_norm = x_norm.copy()

        at_element_no_rep = list(set(
            at_element_particles[part_id > xp.particles.LAST_INVALID_STATE]))

        for at_ele in at_element_no_rep:

            if _force_at_element is not None:
                at_ele = _force_at_element

            W = self.W_matrix[at_ele]
            W_inv = np.linalg.inv(W)

            mask_at_ele = at_element_particles == at_ele

            if _force_at_element is not None:
                mask_at_ele = ctx2np(particles.state) > xp.particles.LAST_INVALID_STATE

            n_at_ele = np.sum(mask_at_ele)

            # Coordinates wrt to the closed orbit
            XX = np.zeros(shape=(6, n_at_ele), dtype=np.float64)
            XX[0, :] = ctx2np(particles.x)[mask_at_ele] - self.x[at_ele]
            XX[1, :] = ctx2np(particles.px)[mask_at_ele] - self.px[at_ele]
            XX[2, :] = ctx2np(particles.y)[mask_at_ele] - self.y[at_ele]
            XX[3, :] = ctx2np(particles.py)[mask_at_ele] - self.py[at_ele]
            XX[4, :] = ctx2np(particles.zeta)[mask_at_ele] - self.zeta[at_ele]
            XX[5, :] = ((ctx2np(particles.ptau)[mask_at_ele] - self.ptau[at_ele])
                        / particles._xobject.beta0[0])

            XX_norm = np.dot(W_inv, XX)

            x_norm[mask_at_ele] = XX_norm[0, :] / np.sqrt(gemitt_x)
            px_norm[mask_at_ele] = XX_norm[1, :] / np.sqrt(gemitt_x)
            y_norm[mask_at_ele] = XX_norm[2, :] / np.sqrt(gemitt_y)
            py_norm[mask_at_ele] = XX_norm[3, :] / np.sqrt(gemitt_y)
            zeta_norm[mask_at_ele] = XX_norm[4, :]
            pzeta_norm[mask_at_ele] = XX_norm[5, :]
            at_element[mask_at_ele] = at_ele

        return Table({'particle_id': part_id, 'at_element': at_element,
                      'x_norm': x_norm, 'px_norm': px_norm, 'y_norm': y_norm,
                      'py_norm': py_norm, 'zeta_norm': zeta_norm,
                      'pzeta_norm': pzeta_norm}, index='particle_id')

    def reverse(self):

        assert self.values_at == 'entry', 'Not yet implemented for exit'
        assert self.name[-1] == '_end_point' # Needed for the present implementation

        new_data = {}
        for kk, vv in self._data.items():
            if hasattr(vv, 'copy'):
                new_data[kk] = vv.copy()
            else:
                new_data[kk] = vv

        if self.only_markers:
            itake = slice(None, -1, None)
        else:
            # To keep association name <-> quantities at elemement entry
            itake = slice(1, None, None)

        for kk in self._col_names:
            if kk == 'name':
                new_data[kk][:-1] = new_data[kk][:-1][::-1]
                new_data[kk][-1] = self.name[-1]
            elif kk == 'W_matrix':
                new_data[kk][:-1, :, :] = new_data[kk][itake, :, :][::-1, :, :]
                new_data[kk][-1, :, :] = self[kk][0, :, :]
            elif kk.startswith('k') and kk.endswith('nl', 'sl'):
                continue # Not yet implemented
            else:
                new_data[kk][:-1] = new_data[kk][itake][::-1]
                new_data[kk][-1] = self[kk][0]

        out = self.__class__(data=new_data, col_names=self._col_names)

        circumference = (
            out.circumference if hasattr(out, 'circumference') else np.max(out.s))

        out.s = circumference - out.s

        out.x = -out.x
        out.px = out.px # Dx/Ds
        out.y = out.y
        out.py = -out.py # Dy/Ds
        out.zeta = -out.zeta
        out.delta = out.delta
        out.ptau = out.ptau

        if 'betx' in out:
            # if optics calculation is not skipped
            out.betx = out.betx
            out.bety = out.bety
            out.alfx = -out.alfx # Dpx/Dx
            out.alfy = -out.alfy # Dpy/Dy
            out.gamx = out.gamx
            out.gamy = out.gamy

            out.dx = -out.dx
            out.dpx = out.dpx
            out.dy = out.dy
            out.dpy = -out.dpy
            out.dzeta = -out.dzeta

            if 'dx_zeta' in out._col_names:
                out.dx_zeta = out.dx_zeta
                out.dy_zeta = -out.dy_zeta

            out.W_matrix[:, 0, :] = -out.W_matrix[:, 0, :]
            out.W_matrix[:, 1, :] = out.W_matrix[:, 1, :]
            out.W_matrix[:, 2, :] = out.W_matrix[:, 2, :]
            out.W_matrix[:, 3, :] = -out.W_matrix[:, 3, :]
            out.W_matrix[:, 4, :] = -out.W_matrix[:, 4, :]
            out.W_matrix[:, 5, :] = out.W_matrix[:, 5, :]

            out.mux = out.mux[0] - out.mux
            out.muy = out.muy[0] - out.muy
            out.muzeta = out.muzeta[0] - out.muzeta
            out.dzeta = out.dzeta[0] - out.dzeta

        if 'ax_chrom' in out._col_names:
            out.ax_chrom = -out.ax_chrom
            out.ay_chrom = -out.ay_chrom

        if hasattr(out, 'R_matrix'): out.R_matrix = None # To be implemented
        if hasattr(out, 'particle_on_co'):
            out.particle_on_co = self.particle_on_co.copy()
            out.particle_on_co.x = -out.particle_on_co.x
            out.particle_on_co.py = -out.particle_on_co.py
            out.particle_on_co.zeta = -out.particle_on_co.zeta

        if 'qs' in self.keys() and self.qs == 0:
            # 4d calculation
            out.qs = 0
            out.muzeta[:] = 0

        out._data['reference_frame'] = {
            'proper': 'reverse', 'reverse': 'proper'}[self.reference_frame]

        return out

    ind_per_table = []

    @classmethod
    def concatenate(cls, tables_to_concat):

        # Check values_at compatibility
        assert len(set([tt.values_at for tt in tables_to_concat])) == 1, (
            'All tables must have the same values_at')

        # Check reference_frame compatibility
        assert len(set([tt.reference_frame for tt in tables_to_concat])) == 1, (
            'All tables must have the same reference_frame')

        # trim away common markers
        ind_per_table = []
        for ii, tt in enumerate(tables_to_concat):
            this_ind = [0, len(tt)]
            if ii > 0:
                if tt.name[0] in tables_to_concat[ii-1].name:
                    assert tt.name[0] == tables_to_concat[ii-1].name[ind_per_table[ii-1][1]-1]
                    ind_per_table[ii-1][1] -= 1
            if ii < len(tables_to_concat) - 1:
                if tt.name[-1] == '_end_point':
                    this_ind[1] -= 1

            ind_per_table.append(this_ind)

        n_elem = sum([ind[1] - ind[0] for ind in ind_per_table])

        new_data = {}
        for kk in tables_to_concat[0]._col_names:
            if kk == 'W_matrix':
                new_data[kk] = np.empty(
                    (n_elem, 6, 6), dtype=tables_to_concat[0][kk].dtype)
                continue
            new_data[kk] = np.empty(n_elem, dtype=tables_to_concat[0][kk].dtype)

        i_start = 0
        for ii, tt in enumerate(tables_to_concat):
            i_end = i_start + ind_per_table[ii][1] - ind_per_table[ii][0]
            for kk in tt._col_names:
                if kk == 'W_matrix':
                    new_data[kk][i_start:i_end] = (
                        tt[kk][ind_per_table[ii][0]:ind_per_table[ii][1], :, :])
                    continue
                new_data[kk][i_start:i_end] = (
                    tt[kk][ind_per_table[ii][0]:ind_per_table[ii][1]])
                if kk in ['mux', 'muy', 'dzeta', 's']:
                    new_data[kk][i_start:i_end] -= new_data[kk][i_start]
                    if ii > 0:
                        new_data[kk][i_start:i_end] += new_data[kk][i_start-1]
                        new_data[kk][i_start:i_end] += (
                            tables_to_concat[ii-1][kk][-1]
                            - tables_to_concat[ii-1][kk][ind_per_table[ii-1][1]-1])

            i_start = i_end

        new_table = cls(new_data)
        new_table._data['values_at'] = tables_to_concat[0].values_at
        new_table._data['reference_frame'] = tables_to_concat[0].reference_frame
        new_table._data['particle_on_co'] = tables_to_concat[0].particle_on_co

        return new_table

def _complete_steps_r_matrix_with_default(steps_r_matrix):
    if steps_r_matrix is not None:
        steps_in = steps_r_matrix.copy()
        for nn in steps_in.keys():
            assert nn in list(DEFAULT_STEPS_R_MATRIX.keys()) + ['adapted'], (
                '`steps_r_matrix` can contain only ' +
                ' '.join(DEFAULT_STEPS_R_MATRIX.keys())
            )
        steps_r_matrix = DEFAULT_STEPS_R_MATRIX.copy()
        steps_r_matrix.update(steps_in)
    else:
        steps_r_matrix = DEFAULT_STEPS_R_MATRIX.copy()

    return steps_r_matrix

def _renormalize_eigenvectors(Ws):
    # Re normalize eigenvectors
    v1 = Ws[:, :, 0] + 1j * Ws[:, :, 1]
    v2 = Ws[:, :, 2] + 1j * Ws[:, :, 3]
    v3 = Ws[:, :, 4] + 1j * Ws[:, :, 5]

    S = lnf.S
    S_v1_imag = v1 * 0.0
    S_v2_imag = v2 * 0.0
    S_v3_imag = v3 * 0.0
    for ii in range(6):
        for jj in range(6):
            if S[ii, jj] !=0:
                S_v1_imag[:, ii] +=  S[ii, jj] * v1.imag[:, jj]
                S_v2_imag[:, ii] +=  S[ii, jj] * v2.imag[:, jj]
                S_v3_imag[:, ii] +=  S[ii, jj] * v3.imag[:, jj]

    nux = np.squeeze(Ws[:, 0, 0]) * (0.0 + 0j)
    nuy = nux * 0.0
    nuzeta = nux * 0.0

    for ii in range(6):
        nux += v1.real[:, ii] * S_v1_imag[:, ii]
        nuy += v2.real[:, ii] * S_v2_imag[:, ii]
        nuzeta += v3.real[:, ii] * S_v3_imag[:, ii]

    nux = np.sqrt(np.abs(nux)) # nux is always positive
    nuy = np.sqrt(np.abs(nuy)) # nuy is always positive
    nuzeta = np.sqrt(np.abs(nuzeta)) # nuzeta is always positive

    for ii in range(6):
        v1[:, ii] /= nux
        v2[:, ii] /= nuy
        v3[:, ii] /= nuzeta

    Ws[:, :, 0] = np.real(v1)
    Ws[:, :, 1] = np.imag(v1)
    Ws[:, :, 2] = np.real(v2)
    Ws[:, :, 3] = np.imag(v2)
    Ws[:, :, 4] = np.real(v3)
    Ws[:, :, 5] = np.imag(v3)

    return nux, nuy, nuzeta


def _extract_twiss_parameters_with_inverse(Ws):

    # From E. Forest, "From tracking code to analysis", Sec 4.1.2 or better
    # https://iopscience.iop.org/article/10.1088/1748-0221/7/07/P07012

    EE = np.zeros(shape=(3, Ws.shape[0], 6, 6), dtype=np.float64)

    for ii in range(3):
        Iii = np.zeros(shape=(6, 6))
        Iii[2*ii, 2*ii] = 1
        Iii[2*ii+1, 2*ii+1] = 1
        Sii = lnf.S @ Iii

        Ws_inv = np.linalg.inv(Ws)

        EE[ii, :, :, :] = - Ws @ Sii @ Ws_inv @ lnf.S

    betx = EE[0, :, 0, 0]
    bety = EE[1, :, 2, 2]
    alfx = -EE[0, :, 0, 1]
    alfy = -EE[1, :, 2, 3]
    gamx = EE[0, :, 1, 1]
    gamy = EE[1, :, 3, 3]

    bety1 = np.abs(EE[0, :, 2, 2])
    betx2 = np.abs(EE[1, :, 0, 0])

    sign_x = np.sign(betx)
    sign_y = np.sign(bety)
    betx *= sign_x
    alfx *= sign_x
    gamx *= sign_x
    bety *= sign_y
    alfy *= sign_y
    gamy *= sign_y

    return betx, alfx, gamx, bety, alfy, gamy, bety1, betx2

def _extract_knl_ksl(line, names):

    knl = []
    ksl = []

    ctx2np = line._context.nparray_from_context_array

    for nn in names:
        if nn in line.element_names:
            if hasattr(line.element_dict[nn], 'knl'):
                knl.append(ctx2np(line.element_dict[nn].knl).copy())
            else:
                knl.append([])

            if hasattr(line.element_dict[nn], 'ksl'):
                ksl.append(ctx2np(line.element_dict[nn].ksl).copy())
            else:
                ksl.append([])
        else:
            knl.append([])
            ksl.append([])

    # Find maximum length of knl and ksl
    max_knl = 0
    max_ksl = 0
    for ii in range(len(knl)):
        max_knl = max(max_knl, len(knl[ii]))
        max_ksl = max(max_ksl, len(ksl[ii]))

    knl_array = np.zeros(shape=(len(knl), max_knl), dtype=np.float64)
    ksl_array = np.zeros(shape=(len(ksl), max_ksl), dtype=np.float64)

    for ii in range(len(knl)):
        knl_array[ii, :len(knl[ii])] = knl[ii]
        ksl_array[ii, :len(ksl[ii])] = ksl[ii]

    k_dict = {}
    for jj in range(max_knl):
        k_dict[f'k{jj}nl'] = knl_array[:, jj]
    for jj in range(max_ksl):
        k_dict[f'k{jj}sl'] = ksl_array[:, jj]

    return k_dict

def _str_to_index(line, ele):
    if isinstance(ele, str):
        if ele not in line.element_names:
            raise ValueError(f'Element {ele} not found in line')
        return line.element_names.index(ele)
    else:
        return ele

def _build_sigma_table(Sigma, s=None, name=None):

    res_data = {}
    if s is not None:
        res_data['s'] = s.copy()
    if name is not None:
        res_data['name'] = name.copy()

    # Longitudinal plane is untested

    res_data['Sigma'] = Sigma
    res_data['Sigma11'] = Sigma[:, 0, 0]
    res_data['Sigma12'] = Sigma[:, 0, 1]
    res_data['Sigma13'] = Sigma[:, 0, 2]
    res_data['Sigma14'] = Sigma[:, 0, 3]
    res_data['Sigma15'] = Sigma[:, 0, 4]
    res_data['Sigma16'] = Sigma[:, 0, 5]

    res_data['Sigma21'] = Sigma[:, 1, 0]
    res_data['Sigma22'] = Sigma[:, 1, 1]
    res_data['Sigma23'] = Sigma[:, 1, 2]
    res_data['Sigma24'] = Sigma[:, 1, 3]
    res_data['Sigma25'] = Sigma[:, 1, 4]
    res_data['Sigma26'] = Sigma[:, 1, 5]

    res_data['Sigma31'] = Sigma[:, 2, 0]
    res_data['Sigma32'] = Sigma[:, 2, 1]
    res_data['Sigma33'] = Sigma[:, 2, 2]
    res_data['Sigma34'] = Sigma[:, 2, 3]
    res_data['Sigma41'] = Sigma[:, 3, 0]
    res_data['Sigma42'] = Sigma[:, 3, 1]
    res_data['Sigma43'] = Sigma[:, 3, 2]
    res_data['Sigma44'] = Sigma[:, 3, 3]
    res_data['Sigma51'] = Sigma[:, 4, 0]
    res_data['Sigma52'] = Sigma[:, 4, 1]

    res_data['sigma_x'] = np.sqrt(Sigma[:, 0, 0])
    res_data['sigma_y'] = np.sqrt(Sigma[:, 2, 2])
    res_data['sigma_zeta'] = np.sqrt(Sigma[:, 4, 4])

    return Table(res_data)

def compute_T_matrix_line(line, ele_start, ele_stop, particle_on_co=None,
                            steps_t_matrix=None):

    steps_t_matrix = _complete_steps_r_matrix_with_default(steps_t_matrix)

    if particle_on_co is None:
        tw = line.twiss(reverse=False)
        particle_on_co = tw.get_twiss_init(ele_start).particle_on_co

    R_plus = {}
    R_minus = {}
    p_plus = {}
    p_minus = {}

    for kk in ['x', 'px', 'y', 'py', 'zeta', 'delta']:

        p_plus[kk] = particle_on_co.copy()
        setattr(p_plus[kk], kk, getattr(particle_on_co, kk) + steps_t_matrix['d' + kk])
        R_plus[kk] = line.compute_one_turn_matrix_finite_differences(
                            ele_start=ele_start, ele_stop=ele_stop,
                            particle_on_co=p_plus[kk])['R_matrix']

        p_minus[kk] = particle_on_co.copy()
        setattr(p_minus[kk], kk, getattr(particle_on_co, kk) - steps_t_matrix['d' + kk])
        R_minus[kk] = line.compute_one_turn_matrix_finite_differences(
                            ele_start=ele_start, ele_stop=ele_stop,
                            particle_on_co=p_minus[kk])['R_matrix']

    TT = np.zeros((6, 6, 6))
    TT[:, :, 0] = 0.5 * (R_plus['x'] - R_minus['x']) / (
        p_plus['x']._xobject.x[0] - p_minus['x']._xobject.x[0])
    TT[:, :, 1] = 0.5 * (R_plus['px'] - R_minus['px']) / (
        p_plus['px']._xobject.px[0] - p_minus['px']._xobject.px[0])
    TT[:, :, 2] = 0.5 * (R_plus['y'] - R_minus['y']) / (
        p_plus['y']._xobject.y[0] - p_minus['y']._xobject.y[0])
    TT[:, :, 3] = 0.5 * (R_plus['py'] - R_minus['py']) / (
        p_plus['py']._xobject.py[0] - p_minus['py']._xobject.py[0])
    TT[:, :, 4] = 0.5 * (R_plus['zeta'] - R_minus['zeta']) / (
        p_plus['zeta']._xobject.zeta[0] - p_minus['zeta']._xobject.zeta[0])
    TT[:, :, 5] = 0.5 * (R_plus['delta'] - R_minus['delta']) / (
        (p_plus['delta']._xobject.ptau[0] - p_minus['delta']._xobject.ptau[0])
        / p_plus['delta']._xobject.beta0[0])

    return TT<|MERGE_RESOLUTION|>--- conflicted
+++ resolved
@@ -192,16 +192,10 @@
             - dqx: horizontal chromaticity (d qx / d delta)
             - dqy: vertical chromaticity (d qy / d delta)
             - c_minus: closest tune approach coefficient
-<<<<<<< HEAD
-            - slip_factor: slip factor (1 / f_ref * d f_ref / d delta)
-            - momentum_compaction_factor: momentum compaction factor
-            - T_rev0: reference revolution period in seconds
-            - circumference: reference orbit length in meters
-=======
             - slip_factor: slip factor (-1 / f_ref * d f_ref / d delta) (positive above transition)
             - momentum_compaction_factor: momentum compaction factor (slip_factor + 1/gamma_0^2)
-            - T_rev0: reference revolution period
->>>>>>> cfa3ed28
+            - T_rev0: reference revolution period in seconds
+            - circumference: reference trajectory length in meters
             - partice_on_co: particle on closed orbit
             - R_matrix: R matrix (if calculated or provided)
             - eneloss_turn, energy loss per turn in electron volts (if
