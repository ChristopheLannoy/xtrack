# copyright ############################### #
# This file is part of the Xtrack Package.  #
# Copyright (c) CERN, 2021.                 #
# ######################################### #

import numpy as np
import logging
from functools import partial

from .general import _pkg_root
from .tracker_data import TrackerData
from .base_element import _handle_per_particle_blocks
from .twiss import (twiss_from_tracker,
                                 compute_one_turn_matrix_finite_differences,
                                 find_closed_orbit, match_tracker
                                )
from .survey import survey_from_tracker
from .internal_record import (new_io_buffer,
                             start_internal_logging_for_elements_of_type,
                             stop_internal_logging_for_elements_of_type)
from .pipeline import PipelineStatus

import xobjects as xo
import xpart as xp

from .beam_elements import Drift
from .line import Line

from . import linear_normal_form as lnf

logger = logging.getLogger(__name__)

def _check_is_collective(ele):
    iscoll = not hasattr(ele, 'iscollective') or ele.iscollective
    return iscoll

class Tracker:

    def __init__(
        self,
        _context=None,
        _buffer=None,
        _offset=None,
        line=None,
        sequence=None,
        track_kernel=None,
        element_classes=None,
        particles_class=None,
        skip_end_turn_actions=False,
        reset_s_at_end_turn=True,
        particles_monitor_class=None,
        global_xy_limit=1.0,
        extra_headers=(),
        local_particle_src=None,
        save_source_as=None,
        io_buffer=None,
        compile=True,
        enable_pipeline_hold=False,
        _element_ref_data=None,
    ):

        if sequence is not None:
            raise ValueError(
                    "`Tracker(... sequence=... ) is deprecated use `line=`)")

        # Check if there are collective elements
        self.iscollective = False
        for ee in line.elements:
            if _check_is_collective(ee):
                self.iscollective = True
                break

        if not particles_monitor_class:
            particles_monitor_class = self._get_default_monitor_class()

        if self.iscollective:
            if _element_ref_data:
                raise ValueError('The argument element_ref_data is not '
                                 'supported in collective mode.')

            self._init_track_with_collective(
                _context=_context,
                _buffer=_buffer,
                _offset=_offset,
                line=line,
                track_kernel=track_kernel,
                element_classes=element_classes,
                particles_class=particles_class,
                skip_end_turn_actions=skip_end_turn_actions,
                reset_s_at_end_turn=reset_s_at_end_turn,
                particles_monitor_class=particles_monitor_class,
                global_xy_limit=global_xy_limit,
                extra_headers=extra_headers,
                local_particle_src=local_particle_src,
                save_source_as=save_source_as,
                io_buffer=io_buffer,
                compile=compile,
                enable_pipeline_hold=enable_pipeline_hold)
        else:
            self._element_ref_data = _element_ref_data
            self._init_track_no_collective(
                _context=_context,
                _buffer=_buffer,
                _offset=_offset,
                line=line,
                track_kernel=track_kernel,
                element_classes=element_classes,
                particles_class=particles_class,
                skip_end_turn_actions=skip_end_turn_actions,
                reset_s_at_end_turn=reset_s_at_end_turn,
                particles_monitor_class=particles_monitor_class,
                global_xy_limit=global_xy_limit,
                extra_headers=extra_headers,
                local_particle_src=local_particle_src,
                save_source_as=save_source_as,
                io_buffer=io_buffer,
                compile=compile,
                enable_pipeline_hold=enable_pipeline_hold)

        self.matrix_responsiveness_tol = lnf.DEFAULT_MATRIX_RESPONSIVENESS_TOL
        self.matrix_stability_tol = lnf.DEFAULT_MATRIX_STABILITY_TOL

    def _init_track_with_collective(
        self,
        _context=None,
        _buffer=None,
        _offset=None,
        line=None,
        track_kernel=None,
        element_classes=None,
        particles_class=None,
        skip_end_turn_actions=False,
        reset_s_at_end_turn=True,
        particles_monitor_class=None,
        global_xy_limit=1.0,
        extra_headers=(),
        local_particle_src=None,
        save_source_as=None,
        io_buffer=None,
        compile=True,
        enable_pipeline_hold=False
    ):

        assert _offset is None

        if not compile:
            raise NotImplementedError("Skip compilation is not implemented in "
                                      "collective mode")

        self.skip_end_turn_actions = skip_end_turn_actions
        self.particles_class = particles_class
        self.global_xy_limit = global_xy_limit
        self.extra_headers = extra_headers
        self.local_particle_src = local_particle_src
        self.save_source_as = save_source_as
        self._enable_pipeline_hold = enable_pipeline_hold

        if _buffer is None:
            if _context is None:
                _context = xo.context_default
            _buffer = _context.new_buffer()
        self._buffer = _buffer

        if io_buffer is None:
            io_buffer = new_io_buffer(_context=_buffer.context)
        self.io_buffer = io_buffer

        # Split the sequence
        parts = []
        part_names = []
        _element_part = []
        _element_index_in_part=[]
        this_part = Line(elements=[], element_names=[])
        ii_in_part = 0
        i_part = 0
        for nn, ee in zip(line.element_names, line.elements):
            if not _check_is_collective(ee):
                this_part.append_element(ee, nn)
                _element_part.append(i_part)
                _element_index_in_part.append(ii_in_part)
                ii_in_part += 1
            else:
                if len(this_part.elements) > 0:
                    this_part.iscollective = False
                    parts.append(this_part)
                    part_names.append(f'part_{i_part}_non_collective')
                    i_part += 1
                parts.append(ee)
                part_names.append(nn)
                _element_part.append(i_part)
                _element_index_in_part.append(None)
                i_part += 1
                this_part = Line(elements=[], element_names=[])
                ii_in_part = 0
        if len(this_part.elements) > 0:
            this_part.iscollective = False
            parts.append(this_part)
            part_names.append(f'part_{i_part}_non_collective')

        # Transform non collective elements into xtrack elements
        noncollective_xelements = []
        for ii, pp in enumerate(parts):
            if not _check_is_collective(pp):
                tempxtline = TrackerData(
                    _buffer=_buffer,
                    element_classes=element_classes,
                    extra_element_classes=(particles_monitor_class._XoStruct,),
                    line=pp)
                pp.element_dict = dict(zip(
                    tempxtline.element_names, tempxtline.elements))
                pp.element_names = tempxtline.element_names
                noncollective_xelements += pp.elements
            else:
                if hasattr(pp, 'isthick') and pp.isthick:
                    ldrift = pp.length
                else:
                    ldrift = 0.

                noncollective_xelements.append(
                    Drift(_buffer=_buffer, length=ldrift))

        # Build tracker for all non collective elements
        # (with collective elements replaced by Drifts)
        supertracker = Tracker(_buffer=_buffer,
                line=Line(elements=noncollective_xelements,
                          element_names=line.element_names),
                track_kernel=track_kernel,
                element_classes=element_classes,
                particles_class=particles_class,
                particles_monitor_class=particles_monitor_class,
                global_xy_limit=global_xy_limit,
                extra_headers=extra_headers,
                reset_s_at_end_turn=reset_s_at_end_turn,
                local_particle_src=local_particle_src,
                save_source_as=save_source_as,
                io_buffer=self.io_buffer
                )

        # Build trackers for non collective parts
        for ii, pp in enumerate(parts):
            if not _check_is_collective(pp):
                parts[ii] = Tracker(_buffer=_buffer,
                                line=pp,
                                element_classes=supertracker.element_classes,
                                track_kernel=supertracker.track_kernel,
                                particles_class=particles_class,
                                particles_monitor_class=particles_monitor_class,
                                global_xy_limit=global_xy_limit,
                                extra_headers=extra_headers,
                                local_particle_src=local_particle_src,
                                skip_end_turn_actions=True,
                                io_buffer=self.io_buffer)

        # Make a "marker" element to increase at_element
        self._zerodrift = Drift(_context=_buffer.context, length=0)

        assert len(line.element_names) == len(supertracker.line.element_names)
        assert len(line.element_names) == len(_element_index_in_part)
        assert len(line.element_names) == len(_element_part)
        assert _element_part[-1] == len(parts) - 1

        self.line = line
        self.num_elements = len(line.element_names)
        self._supertracker = supertracker
        self._parts = parts
        self._part_names = part_names
        self.track = self._track_with_collective
        self.particles_class = supertracker.particles_class
        self.particles_monitor_class = supertracker.particles_monitor_class
        self._element_part = _element_part
        self._element_index_in_part = _element_index_in_part


    def _init_track_no_collective(
        self,
        _context=None,
        _buffer=None,
        _offset=None,
        line=None,
        track_kernel=None,
        element_classes=None,
        particles_class=None,
        skip_end_turn_actions=False,
        reset_s_at_end_turn=True,
        particles_monitor_class=None,
        global_xy_limit=1.0,
        extra_headers=(),
        local_particle_src=None,
        save_source_as=None,
        io_buffer=None,
        compile=True,
        enable_pipeline_hold=False
    ):

        assert not(enable_pipeline_hold), (
            "enable_pipeline_hold is not implemented in non collective mode")
        self._enable_pipeline_hold = False

        if particles_class is None:
            particles_class = xp.Particles

        if local_particle_src is None:
            local_particle_src = xp.gen_local_particle_api()

        self.global_xy_limit = global_xy_limit
        self.extra_headers = extra_headers

        tracker_data = TrackerData(
            line=line,
            element_classes=element_classes,
            extra_element_classes=(particles_monitor_class._XoStruct,),
            element_ref_data=self._element_ref_data,
            _context=_context,
            _buffer=_buffer,
            _offset=_offset)

        context = tracker_data._buffer.context

        if io_buffer is None:
            io_buffer = new_io_buffer(_context=context)
        self.io_buffer = io_buffer

        if track_kernel is None:
            # Kernel relies on element_classes ordering
            assert element_classes is None

        if element_classes is None:
            # Kernel relies on element_classes ordering
            assert track_kernel == 'skip' or track_kernel is None
            element_classes = tracker_data.element_classes

        line._freeze()
        self.line = line
        self.line.tracker = self
        self._tracker_data = tracker_data

        self.particles_class = particles_class
        self.particles_monitor_class = particles_monitor_class
        self.num_elements = len(tracker_data.elements)
        self.global_xy_limit = global_xy_limit
        self.extra_headers = extra_headers
        self.skip_end_turn_actions = skip_end_turn_actions
        self.reset_s_at_end_turn = reset_s_at_end_turn
        self.local_particle_src = local_particle_src
        self.element_classes = element_classes
        self._buffer = tracker_data._buffer

        if track_kernel == 'skip':
            self.track_kernel = None
        elif track_kernel is None:
            self._build_kernel(save_source_as, compile=compile)
        else:
            self.track_kernel = track_kernel

        self.track = self._track_no_collective

    def _invalidate(self):
        if self.iscollective:
            self._invalidated_parts  = self._parts
            self._parts = None
        else:
            self._invalidated_tracker_data = self._tracker_data
            self._tracker_data = None
        self._is_invalidated = True

    def _check_invalidated(self):
        if hasattr(self, '_is_invalidated') and self._is_invalidated:
            raise RuntimeError(
                "This tracker is not anymore valid, most probably because the corresponding line has been unfrozen. "
                "Please rebuild the tracker, for example using `line.build_tracker(...)`.")

    def find_closed_orbit(self, particle_co_guess=None, particle_ref=None,
                          co_search_settings={}, delta_zeta=0, delta0=None,
                          continue_on_closed_orbit_error=False):

        self._check_invalidated()

        if particle_ref is None and particle_co_guess is None:
            particle_ref = self.particle_ref

        if self.iscollective:
            logger.warning(
                'The tracker has collective elements.\n'
                'In the twiss computation collective elements are'
                ' replaced by drifts')
            tracker = self._supertracker
        else:
            tracker = self

        return find_closed_orbit(tracker, particle_co_guess=particle_co_guess,
                                 particle_ref=particle_ref, delta0=delta0,
                                 co_search_settings=co_search_settings, delta_zeta=delta_zeta,
                                 continue_on_closed_orbit_error=continue_on_closed_orbit_error)

    def compute_one_turn_matrix_finite_differences(
            self, particle_on_co,
            steps_r_matrix=None):

        self._check_invalidated()

        if self.iscollective:
            logger.warning(
                'The tracker has collective elements.\n'
                'In the twiss computation collective elements are'
                ' replaced by drifts')
            tracker = self._supertracker
        else:
            tracker = self
        return compute_one_turn_matrix_finite_differences(tracker, particle_on_co,
                                                   steps_r_matrix)

    def twiss(self, particle_ref=None, delta0=None, method='6d',
        r_sigma=0.01, nemitt_x=1e-6, nemitt_y=1e-6,
        delta_disp=1e-5, delta_chrom=1e-4,
        particle_co_guess=None, R_matrix=None, W_matrix=None,
        steps_r_matrix=None, co_search_settings=None, at_elements=None, at_s=None,
        values_at_element_exit=False,
        continue_on_closed_orbit_error=False,
        eneloss_and_damping=False,
        ele_start=None, ele_stop=None, twiss_init=None,
        particle_on_co=None,
        matrix_responsiveness_tol=None,
        matrix_stability_tol=None,
        symplectify=False,
        reverse=False,
        ):

        self._check_invalidated()

        kwargs = locals().copy()
        kwargs.pop('self')

        return twiss_from_tracker(self, **kwargs)

    def survey(self,X0=0,Y0=0,Z0=0,theta0=0,phi0=0,psi0=0, element0=0, reverse=False):
        return survey_from_tracker(self, X0=X0, Y0=Y0, Z0=Z0, theta0=theta0,
                                   phi0=phi0, psi0=psi0, element0=element0,
                                   reverse=reverse)

    def match(self, vary, targets, **kwargs):
        return match_tracker(self, vary, targets, **kwargs)

    def filter_elements(self, mask=None, exclude_types_starting_with=None):

        self._check_invalidated()

        return self.__class__(
                 _buffer=self._buffer,
                 line=self.line.filter_elements(mask=mask,
                     exclude_types_starting_with=exclude_types_starting_with),
                 track_kernel=(self.track_kernel if not self.iscollective
                                    else self._supertracker.track_kernel),
                 element_classes=(self.element_classes if not self.iscollective
                                    else self._supertracker.element_classes))

    def cycle(self, index_first_element=None, name_first_element=None,
              _buffer=None, _context=None):

        self._check_invalidated()

        cline = self.line.cycle(index_first_element=index_first_element,
                                name_first_element=name_first_element)

        if _buffer is None:
            if _context is None:
                _buffer = self._buffer
            else:
                _buffer = _context.new_buffer()

        return self.__class__(
                _buffer=_buffer,
                line=cline,
                track_kernel=(self.track_kernel if not self.iscollective
                                    else self._supertracker.track_kernel),
                element_classes=(self.element_classes if not self.iscollective
                                    else self._supertracker.element_classes),
                particles_class=self.particles_class,
                skip_end_turn_actions=self.skip_end_turn_actions,
                particles_monitor_class=self.particles_monitor_class,
                global_xy_limit=self.global_xy_limit,
                extra_headers=self.extra_headers,
                local_particle_src=self.local_particle_src,
            )

    def get_backtracker(self, _context=None, _buffer=None,
                        global_xy_limit='from_tracker'):

        self._check_invalidated()

        assert not self.iscollective

        if _buffer is None:
            if _context is None:
                _context = self._buffer.context
            _buffer = _context.new_buffer()

        line = Line(elements=[], element_names=[])
        for nn, ee in zip(self.line.element_names[::-1],
                          self.line.elements[::-1]):
            line.append_element(
                    ee.get_backtrack_element(_buffer=_buffer), nn)

        if global_xy_limit == 'from_tracker':
            global_xy_limit = self.global_xy_limit
            track_kernel = self.track_kernel
            element_classes = self.element_classes
        else:
            track_kernel = None
            element_classes = None

        return self.__class__(
                    _buffer=_buffer,
                    line=line,
                    track_kernel=track_kernel,
                    element_classes=element_classes,
                    particles_class=self.particles_class,
                    skip_end_turn_actions=self.skip_end_turn_actions,
                    particles_monitor_class=self.particles_monitor_class,
                    global_xy_limit=global_xy_limit,
                    extra_headers=self.extra_headers,
                    local_particle_src=self.local_particle_src,
                )

    @property
    def particle_ref(self) -> xp.Particles:
        self._check_invalidated()
        return self.line.particle_ref

    @particle_ref.setter
    def particle_ref(self, value: xp.Particles):
        self.line.particle_ref = value

    @property
    def vars(self):
        self._check_invalidated()
        return self.line.vars

    @property
    def element_refs(self):
        self._check_invalidated()
        return self.line.element_refs

    @property
    def enable_pipeline_hold(self):
        return self._enable_pipeline_hold

    @enable_pipeline_hold.setter
    def enable_pipeline_hold(self, value):
        if not self.iscollective:
            raise ValueError(
                'enable_pipeline_hold is not supported non collective trackers')
        else:
            self._enable_pipeline_hold = value

    @property
    def _context(self):
        return self._buffer.context

    def configure_radiation(self, mode=None):

        self._check_invalidated()

        self.line.configure_radiation(mode=mode)

    def _build_kernel(self, save_source_as, compile):

        context = self._tracker_data._buffer.context

        kernels = {}
        headers = []

        headers.extend(self.extra_headers)

        if self.global_xy_limit is not None:
            headers.append(
                f"#define XTRACK_GLOBAL_POSLIMIT ({self.global_xy_limit})")
        headers.append(_pkg_root.joinpath("headers/constants.h"))

        src_lines = []
        src_lines.append(
            r"""
            /*gpukern*/
            void track_line(
                /*gpuglmem*/ int8_t* buffer,
                             ElementRefData elem_ref_data,
                             ParticlesData particles,
                             int num_turns,
                             int ele_start,
                             int num_ele_track,
                             int flag_end_turn_actions,
                             int flag_reset_s_at_end_turn,
                             int flag_monitor,
                /*gpuglmem*/ int8_t* buffer_tbt_monitor,
                             int64_t offset_tbt_monitor,
                /*gpuglmem*/ int8_t* io_buffer){


            LocalParticle lpart;
            lpart.io_buffer = io_buffer;

            int64_t part_id = 0;                    //only_for_context cpu_serial cpu_openmp
            int64_t part_id = blockDim.x * blockIdx.x + threadIdx.x; //only_for_context cuda
            int64_t part_id = get_global_id(0);                    //only_for_context opencl


            /*gpuglmem*/ int8_t* tbt_mon_pointer =
                            buffer_tbt_monitor + offset_tbt_monitor;
            ParticlesMonitorData tbt_monitor =
                            (ParticlesMonitorData) tbt_mon_pointer;

            int64_t part_capacity = ParticlesData_get__capacity(particles);
            if (part_id<part_capacity){
            Particles_to_LocalParticle(particles, &lpart, part_id);

            int64_t isactive = check_is_active(&lpart);

            for (int64_t iturn=0; iturn<num_turns; iturn++){

                if (!isactive){
                    break;
                }

                if (flag_monitor==1){
                    ParticlesMonitor_track_local_particle(tbt_monitor, &lpart);
                }

                int64_t elem_idx = ele_start;
                for (; elem_idx < ele_start+num_ele_track; elem_idx++){

                        #ifndef DISABLE_EBE_MONITOR
                        if (flag_monitor==2){
                            ParticlesMonitor_track_local_particle(tbt_monitor, &lpart);
                        }
                        #endif

                        // Get the pointer to and the type id of the `elem_idx`th
                        // element in `element_ref_data.elements`:
                        void* el = ElementRefData_member_elements(elem_ref_data, elem_idx);
                        int64_t elem_type = ElementRefData_typeid_elements(elem_ref_data, elem_idx);

                        switch(elem_type){
        """
        )

        for ii, cc in enumerate(self.element_classes):
            ccnn = cc.__name__.replace("Data", "")
            src_lines.append(
                f"""
                        case {ii}:
"""
            )
            if ccnn == "Drift":
                src_lines.append(
                    """
                            #ifdef XTRACK_GLOBAL_POSLIMIT
                            global_aperture_check(&lpart);
                            #endif

                            """
                )
            src_lines.append(
                f"""
                            {ccnn}_track_local_particle(({ccnn}Data) el, &lpart);
                            break;"""
            )

        src_lines.append(
            """
                        } //switch

                    // Setting the below flag will break particle losses
                    #ifndef DANGER_SKIP_ACTIVE_CHECK_AND_SWAPS
                    isactive = check_is_active(&lpart);
                    if (!isactive){
                        break;
                    }
                    increment_at_element(&lpart);
                    #endif

                } // for elements
                if (flag_monitor==2){
                    // End of turn (element-by-element mode)
                    ParticlesMonitor_track_local_particle(tbt_monitor, &lpart);
                }
                if (flag_end_turn_actions>0){
                    if (isactive){
                        increment_at_turn(&lpart, flag_reset_s_at_end_turn);
                    }
                }
            } // for turns

            LocalParticle_to_Particles(&lpart, particles, part_id, 1);

            }// if partid
        }//kernel
        """
        )

        source_track = "\n".join(src_lines)

        kernel_descriptions = {
            "track_line": xo.Kernel(
                args=[
                    xo.Arg(xo.Int8, pointer=True, name="buffer"),
                    xo.Arg(self._tracker_data._element_ref_data.__class__, name="tracker_data"),
                    xo.Arg(self.particles_class._XoStruct, name="particles"),
                    xo.Arg(xo.Int32, name="num_turns"),
                    xo.Arg(xo.Int32, name="ele_start"),
                    xo.Arg(xo.Int32, name="num_ele_track"),
                    xo.Arg(xo.Int32, name="flag_end_turn_actions"),
                    xo.Arg(xo.Int32, name="flag_reset_s_at_end_turn"),
                    xo.Arg(xo.Int32, name="flag_monitor"),
                    xo.Arg(xo.Int8, pointer=True, name="buffer_tbt_monitor"),
                    xo.Arg(xo.Int64, name="offset_tbt_monitor"),
                    xo.Arg(xo.Int8, pointer=True, name="io_buffer"),
                ],
            )
        }

        # Internal API can be exposed only on CPU
        if not isinstance(context, xo.ContextCpu):
            kernels = {}
        kernels.update(kernel_descriptions)

        # Random number generator init kernel
        kernels.update(self.particles_class._kernels)

        # Compile!
        context.add_kernels(
            [source_track],
            kernels,
            extra_headers=headers,
            extra_classes=self.element_classes,
            apply_to_source=[
                partial(_handle_per_particle_blocks,
                        local_particle_src=self.local_particle_src)],
            save_source_as=save_source_as,
            specialize=True,
            compile=compile
        )

        self.track_kernel = context.kernels.track_line

    def _prepare_collective_track_session(self, particles, ele_start, ele_stop,
                                       num_elements, num_turns, turn_by_turn_monitor):

        # Start position
        if particles.start_tracking_at_element >= 0:
            if ele_start != 0:
                raise ValueError("The argument ele_start is used, but particles.start_tracking_at_element is set as well. "
                                + "Please use only one of those methods.")
            ele_start = particles.start_tracking_at_element
            particles.start_tracking_at_element = -1
        if isinstance(ele_start,str):
            ele_start = self.line.element_names.index(ele_start)

        # ele_start can only have values of existing element id's,
        # but also allowed: all elements+1 (to perform end-turn actions)
        assert ele_start >= 0
        assert ele_start < self.num_elements

        # Stop position
        if num_elements is not None:
            # We are using ele_start and num_elements
            if ele_stop is not None:
                raise ValueError("Cannot use both num_elements and ele_stop!")
            if num_turns is not None:
                raise ValueError("Cannot use both num_elements and num_turns!")
            num_turns, ele_stop = np.divmod(ele_start + num_elements, self.num_elements)
            if ele_stop == 0:
                ele_stop = None
            else:
                num_turns += 1
        else:
            # We are using ele_start, ele_stop, and num_turns
            if num_turns is None:
                num_turns = 1
            else:
                assert num_turns > 0
            if isinstance(ele_stop,str):
                ele_stop = self.line.element_names.index(ele_stop)

            # If ele_stop comes before ele_start, we need to add an additional turn to
            # reach the required ele_stop
            if ele_stop == 0:
                ele_stop = None

            if ele_stop is not None and ele_stop <= ele_start:
                num_turns += 1

        if ele_stop is not None:
            assert ele_stop >= 0
            assert ele_stop < self.num_elements

        assert num_turns >= 1

        assert turn_by_turn_monitor != 'ONE_TURN_EBE', (
            "Element-by-element monitor not available in collective mode")

        (flag_monitor, monitor, buffer_monitor, offset_monitor
            ) = self._get_monitor(particles, turn_by_turn_monitor, num_turns)

        if particles._num_active_particles < 0:
            _context_needs_clean_active_lost_state = True
        else:
            _context_needs_clean_active_lost_state = False

        if self.line._needs_rng and not particles._has_valid_rng_state():
            particles._init_random_number_generator()

        return (ele_start, ele_stop, num_turns, flag_monitor, monitor,
                buffer_monitor, offset_monitor,
                _context_needs_clean_active_lost_state)

    def _prepare_particles_for_part(self, particles, pp,
                                    moveback_to_buffer, moveback_to_offset,
                                    _context_needs_clean_active_lost_state):
        if hasattr(self, '_slice_sets'):
            # If pyheadtail object, remove any stored slice sets
            # (they are made invalid by the xtrack elements changing zeta)
            self._slice_sets = {}

        if (hasattr(pp, 'needs_cpu') and pp.needs_cpu):
            # Move to CPU if not already there
            if (moveback_to_buffer is None
                and not isinstance(particles._buffer.context, xo.ContextCpu)):
                moveback_to_buffer = particles._buffer
                moveback_to_offset = particles._offset
                particles.move(_context=xo.ContextCpu())
                particles.reorganize()
        else:
            # Move to GPU if not already there
            if moveback_to_buffer is not None:
                particles.move(_buffer=moveback_to_buffer, _offset=moveback_to_offset)
                moveback_to_buffer = None
                moveback_to_offset = None
                if _context_needs_clean_active_lost_state:
                    particles._num_active_particles = -1
                    particles._num_lost_particles = -1

        # Hide lost particles if required by element
        _need_unhide_lost_particles = False
        if (hasattr(pp, 'needs_hidden_lost_particles')
            and pp.needs_hidden_lost_particles):
            if not particles.lost_particles_are_hidden:
                _need_unhide_lost_particles = True
            particles.hide_lost_particles()

        return _need_unhide_lost_particles, moveback_to_buffer, moveback_to_offset

    def _track_part(self, particles, pp, tt, ipp, ele_start, ele_stop, num_turns):

        ret = None
        skip = False
        stop_tracking = False
        if tt == 0 and ipp < self._element_part[ele_start]:
            # Do not track before ele_start in the first turn
            skip = True

        elif tt == 0 and self._element_part[ele_start] == ipp:
            # We are in the part that contains the start element
            i_start_in_part = self._element_index_in_part[ele_start]
            if i_start_in_part is None:
                # The start part is collective
                ret = pp.track(particles)
            else:
                # The start part is a non-collective tracker
                if (ele_stop is not None
                    and tt == num_turns - 1 and self._element_part[ele_stop] == ipp):
                    # The stop element is also in this part, so track until ele_stop
                    i_stop_in_part = self._element_index_in_part[ele_stop]
                    ret = pp.track(particles, ele_start=i_start_in_part, ele_stop=i_stop_in_part)
                    stop_tracking = True
                else:
                    # Track until end of part
                    ret = pp.track(particles, ele_start=i_start_in_part)

        elif (ele_stop is not None
                and tt == num_turns-1 and self._element_part[ele_stop] == ipp):
            # We are in the part that contains the stop element
            i_stop_in_part = self._element_index_in_part[ele_stop]
            if i_stop_in_part is not None:
                # If not collective, track until ele_stop
                ret = pp.track(particles, num_elements=i_stop_in_part)
            stop_tracking = True

        else:
            # We are in between the part that contains the start element,
            # and the one that contains the stop element, so track normally
            ret = pp.track(particles)

        return stop_tracking, skip, ret

    def resume(self, session):
        return self._track_with_collective(particles=None, _session_to_resume=session)


    def _track_with_collective(
        self,
        particles,
        ele_start=0,
        ele_stop=None,     # defaults to full lattice
        num_elements=None, # defaults to full lattice
        num_turns=None,    # defaults to 1
        turn_by_turn_monitor=None,
        _session_to_resume=None
    ):

        self._check_invalidated()

        if (isinstance(self._buffer.context, xo.ContextCpu)
            and _session_to_resume is None):
            assert (particles._num_active_particles >= 0 and
                    particles._num_lost_particles >= 0), (
                        "Particles state is not valid to run on CPU, please "
                        "call `particles.reorganize()` first."
                    )

        if _session_to_resume is not None:
            if isinstance(_session_to_resume, PipelineStatus):
                _session_to_resume = _session_to_resume.data

            assert not(_session_to_resume['resumed']), (
                "This session hase been already resumed")

            assert _session_to_resume['tracker'] is self, (
                "This session was not created by this tracker")

            ele_start = _session_to_resume['ele_start']
            ele_stop = _session_to_resume['ele_stop']
            num_turns = _session_to_resume['num_turns']
            flag_monitor = _session_to_resume['flag_monitor']
            monitor = _session_to_resume['monitor']
            _context_needs_clean_active_lost_state = _session_to_resume[
                                    '_context_needs_clean_active_lost_state']
            tt_resume = _session_to_resume['tt']
            ipp_resume = _session_to_resume['ipp']
            _session_to_resume['resumed'] = True
        else:
            (ele_start, ele_stop, num_turns, flag_monitor, monitor,
                buffer_monitor, offset_monitor,
                _context_needs_clean_active_lost_state
                ) = self._prepare_collective_track_session(
                                particles, ele_start, ele_stop,
                                num_elements, num_turns, turn_by_turn_monitor)
            tt_resume = None
            ipp_resume = None

        for tt in range(num_turns):
            if tt_resume is not None and tt < tt_resume:
                continue

            if (flag_monitor and (ele_start == 0 or tt>0)): # second condition is for delayed start
                if not(tt_resume is not None and tt == tt_resume):
                    monitor.track(particles)

            moveback_to_buffer = None
            moveback_to_offset = None
            for ipp, pp in enumerate(self._parts):
                if (ipp_resume is not None and ipp < ipp_resume):
                    continue
                elif (ipp_resume is not None and ipp == ipp_resume):
                    assert particles is None
                    particles = _session_to_resume['particles']
                    pp = self._parts[ipp]
                    moveback_to_buffer = _session_to_resume['moveback_to_buffer']
                    moveback_to_offset = _session_to_resume['moveback_to_offset']
                    _context_needs_clean_active_lost_state = _session_to_resume[
                                    '_context_needs_clean_active_lost_state']
                    _need_unhide_lost_particles = _session_to_resume[
                                    '_need_unhide_lost_particles']
                    # Clear
                    tt_resume = None
                    ipp_resume = None
                else:
                    (_need_unhide_lost_particles, moveback_to_buffer,
                        moveback_to_offset) = self._prepare_particles_for_part(
                                            particles, pp,
                                            moveback_to_buffer, moveback_to_offset,
                                            _context_needs_clean_active_lost_state)

                # Track!
                stop_tracking, skip, returned_by_track = self._track_part(
                        particles, pp, tt, ipp, ele_start, ele_stop, num_turns)

                if returned_by_track is not None:
                    if returned_by_track.on_hold:

                        assert self.enable_pipeline_hold, (
                            "Hold session not enabled for this tracker.")

                        session_on_hold = {
                            'particles': particles,
                            'tracker': self,
                            'status_from_element': returned_by_track,
                            'ele_start': ele_start,
                            'ele_stop': ele_stop,
                            'num_elements': num_elements,
                            'num_turns': num_turns,
                            'flag_monitor': flag_monitor,
                            'monitor': monitor,
                            '_context_needs_clean_active_lost_state':
                                        _context_needs_clean_active_lost_state,
                            '_need_unhide_lost_particles':
                                        _need_unhide_lost_particles,
                            'moveback_to_buffer': moveback_to_buffer,
                            'moveback_to_offset': moveback_to_offset,
                            'ipp': ipp,
                            'tt': tt,
                            'resumed': False
                        }
                    return PipelineStatus(on_hold=True, data=session_on_hold)

                # Do nothing before ele_start in the first turn
                if skip:
                    continue

                # For collective parts increment at_element
                if not isinstance(pp, Tracker) and not stop_tracking:
                    if moveback_to_buffer is not None: # The particles object is temporarily on CPU
                        if not hasattr(self, '_zerodrift_cpu'):
                            self._zerodrift_cpu = self._zerodrift.copy(particles._buffer.context)
                        self._zerodrift_cpu.track(particles, increment_at_element=True)
                    else:
                        self._zerodrift.track(particles, increment_at_element=True)

                if _need_unhide_lost_particles:
                    particles.unhide_lost_particles()

                # Break from loop over parts if stop element reached
                if stop_tracking:
                    break

            ## Break from loop over turns if stop element reached
            if stop_tracking:
                break

            if moveback_to_buffer is not None:
                particles.move(
                        _buffer=moveback_to_buffer, _offset=moveback_to_offset)
                moveback_to_buffer = None
                moveback_to_offset = None
                if _context_needs_clean_active_lost_state:
                    particles._num_active_particles = -1
                    particles._num_lost_particles = -1

            # Increment at_turn and reset at_element
            # (use the supertracker to perform only end-turn actions)
            self._supertracker.track(particles,
                               ele_start=self._supertracker.num_elements,
                               num_elements=0)

        self.record_last_track = monitor


    def _track_no_collective(
        self,
        particles,
        ele_start=0,
        ele_stop=None,     # defaults to full lattice
        num_elements=None, # defaults to full lattice
        num_turns=None,    # defaults to 1
        turn_by_turn_monitor=None
    ):

        self._check_invalidated()

        if isinstance(self._buffer.context, xo.ContextCpu):
            assert (particles._num_active_particles >= 0 and
                    particles._num_lost_particles >= 0), (
                        "Particles state is not valid to run on CPU, please "
                        "call `particles.reorganize()` first."
                    )

        # Start position
        if particles.start_tracking_at_element >= 0:
            if ele_start != 0:
                raise ValueError("The argument ele_start is used, but particles.start_tracking_at_element is set as well. "
                                + "Please use only one of those methods.")
            ele_start = particles.start_tracking_at_element
            particles.start_tracking_at_element = -1
        if isinstance(ele_start,str):
            ele_start = self.line.element_names.index(ele_start)

        assert ele_start >= 0
        assert ele_start <= self.num_elements

        # Logic to split the tracking turns:
        # Case 1: 0 <= start < stop <= L
        #      Track first turn from start until stop (with num_elements_first_turn=stop-start)
        # Case 2: 0 <= start < L < stop < 2L
        #      Track first turn from start until L    (with num_elements_first_turn=L-start)
        #      Track last turn from 0 until stop      (with num_elements_last_turn=stop)
        # Case 3: 0 <= start < L < stop=nL
        #      Track first turn from start until L    (with num_elements_first_turn=L-start)
        #      Track middle turns from 0 until (n-1)L (with num_middle_turns=n-1)
        # Case 4: 0 <= start < L < nL < stop
        #      Track first turn from start until L    (with num_elements_first_turn=L-start)
        #      Track middle turns from 0 until (n-1)L (with num_middle_turns=n-1)
        #      Track last turn from 0 until stop      (with num_elements_last_turn=stop)

        num_middle_turns = 0
        num_elements_last_turn = 0

        if num_elements is not None:
            # We are using ele_start and num_elements
            assert num_elements >= 0
            if ele_stop is not None:
                raise ValueError("Cannot use both num_elements and ele_stop!")
            if num_turns is not None:
                raise ValueError("Cannot use both num_elements and num_turns!")
            if num_elements + ele_start <= self.num_elements:
                # Track only the first (potentially partial) turn
                num_elements_first_turn = num_elements
            else:
                # Track the first turn until the end of the lattice
                num_elements_first_turn = self.num_elements - ele_start
                # Middle turns and potential last turn
                num_middle_turns, ele_stop = np.divmod(ele_start + num_elements, self.num_elements)
                num_elements_last_turn = ele_stop
                num_middle_turns -= 1

        else:
            # We are using ele_start, ele_stop, and num_turns
            if num_turns is None:
                num_turns = 1
            else:
                assert num_turns > 0
            if ele_stop is None:
                # Track the first turn until the end of the lattice
                # (last turn is also a full cycle, so will be treated as a middle turn)
                num_elements_first_turn = self.num_elements - ele_start
                num_middle_turns = num_turns - 1
            else:
                if isinstance(ele_stop, str):
                    ele_stop = self.line.element_names.index(ele_stop)
                assert ele_stop >= 0
                assert ele_stop < self.num_elements
                if ele_stop <= ele_start:
                    # Correct for overflow:
                    num_turns += 1
                if num_turns == 1:
                    # Track only the first partial turn
                    num_elements_first_turn = ele_stop - ele_start
                else:
                    # Track the first turn until the end of the lattice
                    num_elements_first_turn = self.num_elements - ele_start
                    # Track the middle turns
                    num_middle_turns = num_turns - 2
                    # Track the last turn until ele_stop
                    num_elements_last_turn = ele_stop

        if self.skip_end_turn_actions:
            flag_end_first_turn_actions = False
            flag_end_middle_turn_actions = False
        else:
            flag_end_first_turn_actions = (
                    num_elements_first_turn + ele_start == self.num_elements)
            flag_end_middle_turn_actions = True

        if num_elements_last_turn > 0:
            # One monitor record for the initial turn, num_middle_turns records for the middle turns,
            # and one for the last turn
            monitor_turns = num_middle_turns + 2
        else:
            # One monitor record for the initial turn, and num_middle_turns record for the middle turns
            monitor_turns = num_middle_turns + 1

        (flag_monitor, monitor, buffer_monitor, offset_monitor
            ) = self._get_monitor(particles, turn_by_turn_monitor, monitor_turns)

        if self.line._needs_rng and not particles._has_valid_rng_state():
            particles._init_random_number_generator()

        self.track_kernel.description.n_threads = particles._capacity

        # First turn
        self.track_kernel(
            buffer=self._tracker_data._buffer.buffer,
            tracker_data=self._tracker_data._element_ref_data,
            particles=particles._xobject,
            num_turns=1,
            ele_start=ele_start,
            num_ele_track=num_elements_first_turn,
            flag_end_turn_actions=flag_end_first_turn_actions,
            flag_reset_s_at_end_turn=self.reset_s_at_end_turn,
            flag_monitor=flag_monitor,
            buffer_tbt_monitor=buffer_monitor,
            offset_tbt_monitor=offset_monitor,
            io_buffer=self.io_buffer.buffer,
        )

        # Middle turns
        if num_middle_turns > 0:
            self.track_kernel(
                buffer=self._tracker_data._buffer.buffer,
                tracker_data=self._tracker_data._element_ref_data,
                particles=particles._xobject,
                num_turns=num_middle_turns,
                ele_start=0, # always full turn
                num_ele_track=self.num_elements, # always full turn
                flag_end_turn_actions=flag_end_middle_turn_actions,
                flag_reset_s_at_end_turn=self.reset_s_at_end_turn,
                flag_monitor=flag_monitor,
                buffer_tbt_monitor=buffer_monitor,
                offset_tbt_monitor=offset_monitor,
                io_buffer=self.io_buffer.buffer,
            )

        # Last turn, only if incomplete
        if num_elements_last_turn > 0:
            self.track_kernel(
                buffer=self._tracker_data._buffer.buffer,
                tracker_data=self._tracker_data._element_ref_data,
                particles=particles._xobject,
                num_turns=1,
                ele_start=0,
                num_ele_track=num_elements_last_turn,
                flag_end_turn_actions=False,
                flag_reset_s_at_end_turn=self.reset_s_at_end_turn,
                flag_monitor=flag_monitor,
                buffer_tbt_monitor=buffer_monitor,
                offset_tbt_monitor=offset_monitor,
                io_buffer=self.io_buffer.buffer,
            )

        self.record_last_track = monitor

    @staticmethod
    def _get_default_monitor_class():
        import xtrack as xt  # I have to do it like this
        # to avoid circular import #TODO to be solved
        return xt.ParticlesMonitor

    def _get_monitor(self, particles, turn_by_turn_monitor, num_turns):

        if turn_by_turn_monitor is None or turn_by_turn_monitor is False:
            flag_monitor = 0
            monitor = None
            buffer_monitor = particles._buffer.buffer  # I just need a valid buffer
            offset_monitor = 0
        elif turn_by_turn_monitor is True:
            flag_monitor = 1
            # TODO Assumes at_turn starts from zero, to be generalized
            monitor = self.particles_monitor_class(
                _context=particles._buffer.context,
                start_at_turn=0,
                stop_at_turn=num_turns,
                particle_id_range=particles.get_active_particle_id_range()
            )
            buffer_monitor = monitor._buffer.buffer
            offset_monitor = monitor._offset
        elif turn_by_turn_monitor == 'ONE_TURN_EBE':
            (_, monitor, buffer_monitor, offset_monitor
                ) = self._get_monitor(particles, turn_by_turn_monitor=True,
                                      num_turns=len(self.line.elements)+1)
            monitor.ebe_mode = 1
            flag_monitor = 2
        elif isinstance(turn_by_turn_monitor, self.particles_monitor_class):
            flag_monitor = 1
            monitor = turn_by_turn_monitor
            buffer_monitor = monitor._buffer.buffer
            offset_monitor = monitor._offset
        else:
            raise ValueError('Please provide a valid monitor object')

        return flag_monitor, monitor, buffer_monitor, offset_monitor

    def start_internal_logging_for_elements_of_type(self,
                                                    element_type, capacity):
        return start_internal_logging_for_elements_of_type(self,
                                                    element_type, capacity)

    def stop_internal_logging_for_elements_of_type(self, element_type):
        self._check_invalidated()
        stop_internal_logging_for_elements_of_type(self, element_type)

    def to_binary_file(self, path):
        try:
            tracker_data = self._tracker_data
        except AttributeError:
            raise TypeError("Only non-collective trackers can be binary serialized.")

        # Serialise the tracker_data (line)
        if not isinstance(tracker_data._context, xo.ContextCpu):
            buffer = xo.ContextCpu().new_buffer(0)
        else:
            buffer = None

        buffer, header_offset = tracker_data.to_binary(buffer)

        # Serialise the knobs
        var_management = {}
        if tracker_data.line._var_management:
            var_management = tracker_data.line._var_management_to_dict()

        # Serialise the reference particle
        particle_ref = None
        if self.particle_ref:
            particle_ref = self.particle_ref.to_dict()

        with open(path, 'wb') as f:
            np.save(f, header_offset)
            np.save(f, buffer.buffer)
            np.save(f, var_management, allow_pickle=True)
            np.save(f, particle_ref, allow_pickle=True)

    @classmethod
    def from_binary_file(cls, path, particles_monitor_class=None, **kwargs) -> 'Tracker':
        if not particles_monitor_class:
            particles_monitor_class = cls._get_default_monitor_class()

        with open(path, 'rb') as f:
            header_offset = np.load(f)
            np_buffer = np.load(f)
            var_management_dict = np.load(f, allow_pickle=True).item()
            particle_ref = np.load(f, allow_pickle=True).item()

        xbuffer = xo.ContextCpu().new_buffer(np_buffer.nbytes)
        # make sure that if we carry on using the buffer we
        # don't overwrite things, by marking everything as used
        xbuffer.allocate(np_buffer.nbytes)
        xbuffer.buffer = np_buffer
        tracker_data = TrackerData.from_binary(
            xbuffer,
            header_offset,
            extra_element_classes=(particles_monitor_class,),
        )
        if var_management_dict:
            tracker_data.line._init_var_management(var_management_dict)

        tracker = Tracker(
            line=tracker_data.line,
            _element_ref_data=tracker_data._element_ref_data,
<<<<<<< HEAD
            **kwargs,
        )
=======
        )

        if particle_ref is not None:
            tracker.particle_ref = xp.Particles.from_dict(particle_ref)

        return tracker
>>>>>>> 40e4fcae
<|MERGE_RESOLUTION|>--- conflicted
+++ resolved
@@ -1332,14 +1332,10 @@
         tracker = Tracker(
             line=tracker_data.line,
             _element_ref_data=tracker_data._element_ref_data,
-<<<<<<< HEAD
             **kwargs,
         )
-=======
-        )
 
         if particle_ref is not None:
             tracker.particle_ref = xp.Particles.from_dict(particle_ref)
 
-        return tracker
->>>>>>> 40e4fcae
+        return tracker