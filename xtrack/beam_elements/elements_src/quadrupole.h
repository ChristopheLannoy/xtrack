--- conflicted
+++ resolved
@@ -40,40 +40,14 @@
     }
 
     //start_per_particle_block (part0->part)
-<<<<<<< HEAD
-        track_thick_cfd(part, length, 0, k1, 0);
+        track_thick_cfd(part, length, 0, k_rotated, 0);
     //end_per_particle_block
-=======
-        track_thick_cfd(part, slice_length, 0, k_rotated, 0);
-    //end_per_particle_block
-
-    for (int ii = 0; ii < num_multipole_kicks; ii++) {
-        // Multipole kick are defined in the original frame
-        if (needs_rotation) {
-            //start_per_particle_block (part0->part)
-                SRotation_single_particle(part, -sin_rot, cos_rot);
-            //end_per_particle_block
-        }
-        //start_per_particle_block (part0->part)
-        multipolar_kick(part, order, inv_factorial_order, knl, ksl, kick_weight);
-        //end_per_particle_block
-        if (needs_rotation) {
-            //start_per_particle_block (part0->part)
-                SRotation_single_particle(part, sin_rot, cos_rot);
-            //end_per_particle_block
-        }
-        //start_per_particle_block (part0->part)
-        track_thick_cfd(part, slice_length, 0, k_rotated, 0);
-        //end_per_particle_block
-    }
-
 
     if (needs_rotation) {
         //start_per_particle_block (part0->part)
             SRotation_single_particle(part, -sin_rot, cos_rot);
         //end_per_particle_block
     }
->>>>>>> c634f56f
 }
 
 #endif // XTRACK_QUADRUPOLE_H