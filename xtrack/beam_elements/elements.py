# copyright ############################### #
# This file is part of the Xtrack Package.  #
# Copyright (c) CERN, 2021.                 #
# ######################################### #

import numpy as np
from scipy.special import factorial

import xobjects as xo
import xpart as xp

from ..base_element import BeamElement
from ..random import RandomUniform, RandomExponential, RandomNormal
from ..general import _pkg_root
from ..internal_record import RecordIndex, RecordIdentifier


class ReferenceEnergyIncrease(BeamElement):

    '''Beam element modeling a change of reference energy (acceleration, 
    deceleration).

    Parameters
    ----------
    Delta_p0c : float
        Change in reference energy in eV. Default is ``0``.

    '''

    _xofields = {
        'Delta_p0c': xo.Float64}

    _extra_c_sources = [
        _pkg_root.joinpath('beam_elements/elements_src/referenceenergyincrease.h')]

    has_backtrack = True


class Marker(BeamElement):
    """A marker beam element with no effect on the particles.
    """

    _xofields = {
        '_dummy': xo.Int64}

    behaves_like_drift = True
    allow_backtrack = True
    has_backtrack = True

    _extra_c_sources = [
        "/*gpufun*/\n"
        "void Marker_track_local_particle(MarkerData el, LocalParticle* part0){}"
    ]


class Drift(BeamElement):
    '''Beam element modeling a drift section.

    Parameters
    ----------

    length : float
        Length of the drift section in meters. Default is ``0``.

    '''

    _xofields = {
        'length': xo.Float64}

    isthick = True
    behaves_like_drift = True
    has_backtrack = True
    allow_backtrack = True

    _extra_c_sources = [_pkg_root.joinpath('beam_elements/elements_src/drift.h')]

<<<<<<< HEAD
=======
    def make_thin_slice(self, weight):
        return Drift(length=self.length * weight)
>>>>>>> 38c166a6

class Cavity(BeamElement):
    '''Beam element modeling an RF cavity.

    Parameters
    ----------
    voltage : float
        Voltage of the RF cavity in Volts. Default is ``0``.
    frequency : float
        Frequency of the RF cavity in Hertz. Default is ``0``.
    lag : float
        Phase seen by the reference particle in degrees. Default is ``0``.

    '''

    _xofields = {
        'voltage': xo.Float64,
        'frequency': xo.Float64,
        'lag': xo.Float64,
        }

    _extra_c_sources = [
        _pkg_root.joinpath('headers/constants.h'),
        _pkg_root.joinpath('beam_elements/elements_src/cavity.h')]

    has_backtrack = True


class XYShift(BeamElement):
    '''Beam element modeling an transverse shift of the reference system.

    Parameters
    ----------
    dx : float
        Horizontal shift in meters. Default is ``0``.
    dy : float
        Vertical shift in meters. Default is ``0``.

    '''
    _xofields = {
        'dx': xo.Float64,
        'dy': xo.Float64,
        }

    allow_backtrack = True
    has_backtrack = True

    _extra_c_sources = [
        _pkg_root.joinpath('beam_elements/elements_src/xyshift.h')]


class Elens(BeamElement):
    '''Beam element modeling a hollow electron lens.

    Parameters
    ----------
    inner_radius : float
        Inner radius of the electron lens in meters. Default is ``0``.
    outer_radius : float
        Outer radius of the electron lens in meters. Default is ``0``.
    current : float
        Current of the electron lens in Ampere. Default is ``0``.
    elens_length : float
        Length of the electron lens in meters. Default is ``0``.
    voltage : float
        Voltage of the electron lens in Volts. Default is ``0``.
    residual_kick_x : float
        Residual kick in the horizontal plane in radians. Default is ``0``.
    residual_kick_y : float
        Residual kick in the vertical plane in radians. Default is ``0``.
    coefficients_polynomial : array
        Array of coefficients of the polynomial. Default is ``[0]``.
    polynomial_order : int
        Order of the polynomial. Default is ``0``.

    '''

# if array is needed we do it like this
#    _xofields={'inner_radius': xo.Float64[:]}
    _xofields={
               'current'                : xo.Float64,
               'inner_radius'           : xo.Float64,
               'outer_radius'           : xo.Float64,
               'elens_length'           : xo.Float64,
               'voltage'                : xo.Float64,
               'residual_kick_x'        : xo.Float64,
               'residual_kick_y'        : xo.Float64,
               'coefficients_polynomial': xo.Float64[:],
               'polynomial_order'       : xo.Float64
              }

    has_backtrack = True

    _extra_c_sources = [
        _pkg_root.joinpath('beam_elements/elements_src/elens.h')]

    def __init__(self,  inner_radius = 1.,
                        outer_radius = 1.,
                        current      = 0.,
                        elens_length = 0.,
                        voltage      = 0.,
                        residual_kick_x = 0,
                        residual_kick_y = 0,
                        coefficients_polynomial = [0],
                        _xobject = None,
                        **kwargs):

        kwargs["coefficients_polynomial"] = len(coefficients_polynomial)

        if _xobject is not None:
            super().__init__(_xobject=_xobject)
        else:
            super().__init__(**kwargs)
            self.inner_radius    = inner_radius
            self.outer_radius    = outer_radius
            self.current         = current
            self.elens_length    = elens_length
            self.voltage         = voltage
            self.residual_kick_x   = residual_kick_x
            self.residual_kick_y   = residual_kick_y

            self.coefficients_polynomial[:] = self._arr2ctx(coefficients_polynomial)
            polynomial_order = len(coefficients_polynomial)-1
            self.polynomial_order = polynomial_order



class Wire(BeamElement):

    '''Beam element modeling a wire (used for long range beam-beam compensation).

    Parameters
    ----------

    L_phy : float
        Physical length of the wire in meters. Default is ``0``.
    L_int : float
        Interaction length of the wire in meters. Default is ``0``.
    current : float
        Current of the wire in Ampere. Default is ``0``.
    xma : float
        Horizontal position of the wire in meters. Default is ``0``.
    yma : float
        Vertical position of the wire in meters. Default is ``0``.
    post_subtract_px : float
        Horizontal post-subtraction kick in radians. Default is ``0``.
    post_subtract_py : float
        Vertical post-subtraction kick in radians. Default is ``0``.
    '''

    _xofields={
               'L_phy'  : xo.Float64,
               'L_int'  : xo.Float64,
               'current': xo.Float64,
               'xma'    : xo.Float64,
               'yma'    : xo.Float64,

               'post_subtract_px': xo.Float64,
               'post_subtract_py': xo.Float64,
              }

    _extra_c_sources = [
        _pkg_root.joinpath('headers/constants.h'),
        _pkg_root.joinpath('beam_elements/elements_src/wire.h'),
    ]

    def __init__(self,  L_phy   = 0,
                        L_int   = 0,
                        current = 0,
                        xma     = 0,
                        yma     = 0,
                        post_subtract_px = 0,
                        post_subtract_py = 0,
                        _xobject = None,
                        **kwargs):

        if _xobject is not None:
            super().__init__(_xobject=_xobject)
        else:
            super().__init__(**kwargs)
            self.L_phy   = L_phy
            self.L_int   = L_int
            self.current = current
            self.xma     = xma
            self.yma     = yma
            self.post_subtract_px = post_subtract_px
            self.post_subtract_py = post_subtract_py


class SRotation(BeamElement):
    '''Beam element modeling an rotation of the reference system around the s axis.

    Parameters
    ----------

    angle : float
        Rotation angle in degrees. Default is ``0``.

    '''

    _xofields = {
        'cos_z': xo.Float64,
        'sin_z': xo.Float64,
        }

    allow_backtrack = True
    has_backtrack = True

    _extra_c_sources = [
        _pkg_root.joinpath('beam_elements/elements_src/srotation.h')]

    _store_in_to_dict = ['angle']

    def __init__(self, angle=None, cos_z=None, sin_z=None, **kwargs):
        """
        If either angle or a sufficient number of trig values are given,
        calculate the missing values from the others. If more than necessary
        parameters are given, their consistency will be checked.
        """
        if angle is None and (cos_z is not None or sin_z is not None):
            anglerad, cos_angle, sin_angle, _ = _angle_from_trig(cos_z, sin_z)
        elif angle is not None:
            anglerad = angle / 180 * np.pi
        else:
            anglerad = 0.0

        if cos_z is None:
            cos_z = np.cos(anglerad)
        elif not np.isclose(cos_z, np.cos(anglerad), atol=1e-13):
            raise ValueError(f'cos_z does not match angle: {cos_z} vs {anglerad}')

        if sin_z is None:
            sin_z = np.sin(anglerad)
        elif not np.isclose(sin_z, np.sin(anglerad), atol=1e-13):
            raise ValueError('sin_z does not match angle')

        super().__init__(cos_z=cos_z, sin_z=sin_z, **kwargs)

    @property
    def angle(self):
        return np.arctan2(self.sin_z, self.cos_z) * (180.0 / np.pi)

    @angle.setter
    def angle(self, value):
        anglerad = value / 180 * np.pi
        self.cos_z = np.cos(anglerad)
        self.sin_z = np.sin(anglerad)


class XRotation(BeamElement):
    '''Beam element modeling an rotation of the reference system around the x axis.

    Parameters
    ----------

    angle : float
        Rotation angle in degrees. Default is ``0``.

    '''

    _xofields={
        'sin_angle': xo.Float64,
        'cos_angle': xo.Float64,
        'tan_angle': xo.Float64,
        }

    allow_backtrack = True
    has_backtrack = True

    _extra_c_sources = [
        _pkg_root.joinpath('beam_elements/elements_src/xrotation.h')]

    _store_in_to_dict = ['angle']

    def __init__(
            self,
            angle=None,
            cos_angle=None,
            sin_angle=None,
            tan_angle=None,
            **kwargs,
    ):
        """
        If either angle or a sufficient number of trig values are given,
        calculate the missing values from the others. If more than necessary
        parameters are given, their consistency will be checked.
        """
        # Note MAD-X node_value('other_bv ') is ignored
        at_least_one_trig = sum(trig is not None for trig
                                in (cos_angle, sin_angle, tan_angle)) > 0

        if angle is None and at_least_one_trig:
            params = _angle_from_trig(cos_angle, sin_angle, tan_angle)
            anglerad, cos_angle, sin_angle, tan_angle = params
        elif angle is not None:
            anglerad = angle / 180 * np.pi
        else:
            anglerad = 0.0

        if cos_angle is None:
            cos_angle = np.cos(anglerad)
        elif not np.isclose(cos_angle, np.cos(anglerad), atol=1e-13):
            raise ValueError('cos_angle does not match angle')

        if sin_angle is None:
            sin_angle = np.sin(anglerad)
        elif not np.isclose(sin_angle, np.sin(anglerad), atol=1e-13):
            raise ValueError('sin_angle does not match angle')

        if tan_angle is None:
            tan_angle = np.tan(anglerad)
        elif not np.isclose(tan_angle, np.tan(anglerad), atol=1e-13):
            raise ValueError('tan_angle does not match angle')

        super().__init__(
            cos_angle=cos_angle, sin_angle=sin_angle, tan_angle=tan_angle,
            **kwargs)

    @property
    def angle(self):
        return np.arctan2(self.sin_angle,self.cos_angle) * (180.0 / np.pi)

    @angle.setter
    def angle(self, value):
        anglerad = value / 180 * np.pi
        self.cos_angle = np.cos(anglerad)
        self.sin_angle = np.sin(anglerad)
        self.tan_angle = np.tan(anglerad)


class YRotation(BeamElement):
    '''Beam element modeling an rotation of the reference system around the y axis.

    Parameters
    ----------

    angle : float
        Rotation angle in degrees. Default is ``0``.

    '''

    has_backtrack = True
    allow_backtrack = True

    _xofields={
        'sin_angle': xo.Float64,
        'cos_angle': xo.Float64,
        'tan_angle': xo.Float64,
        }

    _extra_c_sources = [
        _pkg_root.joinpath('beam_elements/elements_src/yrotation.h')]

    _store_in_to_dict = ['angle']

    def __init__(
            self,
            angle=None,
            cos_angle=None,
            sin_angle=None,
            tan_angle=None,
            **kwargs,
    ):
        """
        If either angle or a sufficient number of trig values are given,
        calculate the missing values from the others. If more than necessary
        parameters are given, their consistency will be checked.
        """
        #Note MAD-X node_value('other_bv ') is ignored
        #     minus sign follows MAD-X convention
        at_least_one_trig = sum(
            trig is not None for trig
                in (cos_angle, sin_angle, tan_angle)
        ) > 0

        if angle is None and at_least_one_trig:
            params = _angle_from_trig(cos_angle, sin_angle, tan_angle)
            anglerad, cos_angle, sin_angle, tan_angle = params
        elif angle is not None:
            anglerad = angle / 180 * np.pi
        else:
            anglerad = 0.0
        anglerad = -anglerad

        if cos_angle is None:
            cos_angle = np.cos(anglerad)
        elif not np.isclose(cos_angle, np.cos(anglerad), atol=1e-13):
            raise ValueError('cos_angle does not match angle')

        if sin_angle is None:
            sin_angle = np.sin(anglerad)
        elif not np.isclose(sin_angle, np.sin(anglerad), atol=1e-13, rtol=0):
            raise ValueError('sin_angle does not match angle')

        if tan_angle is None:
            tan_angle = np.tan(anglerad)
        elif not np.isclose(tan_angle, np.tan(anglerad), atol=1e-13):
            raise ValueError('tan_angle does not match angle')

        super().__init__(
            cos_angle=cos_angle, sin_angle=sin_angle, tan_angle=tan_angle,
            **kwargs)

    @property
    def angle(self):
        return -np.arctan2(self.sin_angle, self.cos_angle) * (180.0 / np.pi)

    @angle.setter
    def angle(self, value):
        anglerad = -value / 180 * np.pi
        self.cos_angle = np.cos(anglerad)
        self.sin_angle = np.sin(anglerad)
        self.tan_angle = np.tan(anglerad)


class ZetaShift(BeamElement):
    '''Beam element modeling a time delat.

    Parameters
    ----------

    dzeta : float
        Time shift dzeta in meters. Default is ``0``.

    '''

    _xofields={
        'dzeta': xo.Float64,
        }

    has_backtrack = True

    _extra_c_sources = [
        _pkg_root.joinpath('beam_elements/elements_src/zetashift.h')]

    _store_in_to_dict = ['dzeta']

    def __init__(self, dzeta = 0, **nargs):
        nargs['dzeta'] = dzeta
        super().__init__(**nargs)


class SynchrotronRadiationRecord(xo.HybridClass):
    _xofields = {
        '_index': RecordIndex,
        'photon_energy': xo.Float64[:],
        'at_element': xo.Int64[:],
        'at_turn': xo.Int64[:],
        'particle_id': xo.Int64[:],
        'particle_delta': xo.Float64[:]
        }


class Multipole(BeamElement):
    '''Beam element modeling a thin magnetic multipole.

    Parameters
    ----------

    knl : array
        Normalized integrated strength of the normal components in units of m^-n.
    ksl : array
        Normalized integrated strength of the skew components in units of m^-n.
    order : int
        Order of the multipole. Default is ``0``.
    hxl : float
        Rotation angle of the reference trajectory in the horizontal plane in radians. Default is ``0``.
    hyl : float
        Rotation angle of the reference trajectory in the vertical plane in radians. Default is ``0``.
    length : float
        Length of the originating thick multipole. Default is ``0``.

    '''

    _xofields={
        'order': xo.Int64,
        'inv_factorial_order': xo.Float64,
        'length': xo.Float64,
        'hxl': xo.Float64,
        'hyl': xo.Float64,
        'radiation_flag': xo.Int64,
        'knl': xo.Float64[:],
        'ksl': xo.Float64[:],
        }

    _depends_on = [RandomUniform, RandomExponential]

    _extra_c_sources = [
        _pkg_root.joinpath('headers/constants.h'),
        _pkg_root.joinpath('headers/synrad_spectrum.h'),
        _pkg_root.joinpath('beam_elements/elements_src/multipole.h')]

    _internal_record_class = SynchrotronRadiationRecord

    has_backtrack = True

    def __init__(self, order=None, knl=None, ksl=None, **kwargs):

        if '_xobject' in kwargs.keys() and kwargs['_xobject'] is not None:
            self.xoinitialize(**kwargs)
            return

        if order is None:
            order = 0

        if "bal" in kwargs.keys():
            if not "knl" in kwargs.keys() or not "ksl" in kwargs.keys():
                _bal = kwargs['bal']
                idxes = np.array([ii for ii in range(0, len(_bal), 2)])
                knl = [_bal[idx] * factorial(idx // 2, exact=True) for idx in idxes]
                ksl = [_bal[idx + 1] * factorial(idx // 2, exact=True) for idx in idxes]

        len_knl = len(knl) if knl is not None else 0
        len_ksl = len(ksl) if ksl is not None else 0
        n = max((order + 1), max(len_knl, len_ksl))
        assert n > 0

        nknl = np.zeros(n, dtype=np.float64)
        nksl = np.zeros(n, dtype=np.float64)

        if knl is not None:
            nknl[: len(knl)] = np.array(knl)

        if ksl is not None:
            nksl[: len(ksl)] = np.array(ksl)

        order = n - 1

        kwargs["knl"] = nknl
        kwargs["ksl"] = nksl
        kwargs["order"] = order
        kwargs["inv_factorial_order"] = 1.0 / factorial(order, exact=True)

        self.xoinitialize(**kwargs)


class SimpleThinQuadrupole(BeamElement):
    """An specialized version of Multipole to model a thin quadrupole
    (knl[0], ksl, hxl, hyl are all zero).

    Parameters
    ----------
    knl : array
        Normalized integrated strength of the normal components in units of m^-n.
        Must be of length 2.

    """

    _xofields={
        'knl': xo.Float64[2],
    }

    _extra_c_sources = [
        _pkg_root.joinpath('beam_elements/elements_src/simplethinquadrupole.h')]

    def __init__(self, knl=None, **kwargs):
        if knl is None:
            knl = np.zeros(2)

        if '_xobject' in kwargs.keys() and kwargs['_xobject'] is not None:
            self.xoinitialize(**kwargs)
            return

        if len(knl) != 2:
            raise ValueError("For a quadrupole, len(knl) must be 2.")

        kwargs["knl"] = knl
        self.xoinitialize(**kwargs)

    @property
    def hxl(self): return 0.0

    @property
    def hyl(self): return 0.0

    @property
    def length(self): return 0.0

    @property
    def radiation_flag(self): return 0.0

    @property
    def order(self): return 1

    @property
    def inv_factorial_order(self): return 1.0

    @property
    def ksl(self): return self._buffer.context.linked_array_type.from_array(
        np.array([0., 0.]),
        mode='readonly',
        container=self,
    )


class CombinedFunctionMagnet(BeamElement):
    isthick = True

    _xofields={
        'k0': xo.Float64,
        'k1': xo.Float64,
        'h': xo.Float64,
        'length': xo.Float64,
    }

    _extra_c_sources = [
        _pkg_root.joinpath('beam_elements/elements_src/track_thick_cfd.h'),
        _pkg_root.joinpath('beam_elements/elements_src/combinedfunctionmagnet.h'),
    ]

    def __init__(self, **kwargs):
        if kwargs.get('length', 0.0) == 0.0:
            raise ValueError("A thick element must have a length.")

        self.xoinitialize(**kwargs)

    @property
    def knl(self):
        return self._buffer.context.linked_array_type.from_array(
            np.array([self.k0, self.k1]) * self.length,
            mode='readonly',
            container=self,
        )

    @property
    def hxl(self): return self.h * self.length

    @property
    def hyl(self): return 0.0

    @property
    def radiation_flag(self): return 0.0

    @property
    def order(self): return 1

    @property
    def inv_factorial_order(self): return 1.0

    @property
    def ksl(self): return self._buffer.context.linked_array_type.from_array(
        np.array([0., 0.]),
        mode='readonly',
        container=self,
    )

    def get_backtrack_element(self, _context=None, _buffer=None, _offset=None):
        ctx2np = self._buffer.context.nparray_from_context_array
        return self.__class__(knl=-ctx2np(self.length), _context=_context,
                              _buffer=_buffer, _offset=_offset)

    def make_thin_slice(self, weight):
        return Multipole(
            knl=self.knl * weight,
            hxl=self.hxl * weight,
            length=self.length * weight,
        )


class TrueBend(BeamElement):
    isthick = True

    _xofields={
        'k0': xo.Float64,
        'h': xo.Float64,
        'length': xo.Float64,
    }

    _extra_c_sources = [
        _pkg_root.joinpath('beam_elements/elements_src/track_thick_bend.h'),
        _pkg_root.joinpath('beam_elements/elements_src/truebend.h'),
    ]

    def __init__(self, **kwargs):
        if kwargs.get('length', 0.0) == 0.0:
            raise ValueError("A thick element must have a length.")

        self.xoinitialize(**kwargs)

    @property
    def knl(self):
        return self._buffer.context.linked_array_type.from_array(
            np.array([self.k0 * self.length]),
            mode='readonly',
            container=self,
        )

    @property
    def hxl(self): return self.h * self.length

    @property
    def hyl(self): return 0.0

    @property
    def radiation_flag(self): return 0.0

    @property
    def order(self): return 1

    @property
    def inv_factorial_order(self): return 1.0

    @property
    def ksl(self): return self._buffer.context.linked_array_type.from_array(
        np.array([0.]),
        mode='readonly',
        container=self,
    )

    def get_backtrack_element(self, _context=None, _buffer=None, _offset=None):
        ctx2np = self._buffer.context.nparray_from_context_array
        return self.__class__(
            length=-ctx2np(self.length),
            k0=self.k0,
            h=self.h,
            _context=_context,
            _buffer=_buffer,
            _offset=_offset,
        )

    def make_thin_slice(self, weight):
        return Multipole(
            knl=self.knl * weight,
            hxl=self.hxl * weight,
            length=self.length * weight,
        )


class SimpleThinBend(BeamElement):
    '''A specialized version of Multipole to model a thin bend (ksl, hyl are all zero).
    knl : array
        Normalized integrated strength of the normal components in units of m^-n.
        Must be of length 1.
    hxl : float
        Rotation angle of the reference trajectory in the horizontal plane in radians. Default is ``0``.
    length : float
        Length of the originating thick bend. Default is ``0``.
    '''

    _xofields={
        'knl': xo.Float64[1],
        'hxl': xo.Float64,
        'length': xo.Float64,
    }

    _extra_c_sources = [
        _pkg_root.joinpath('beam_elements/elements_src/simplethinbend.h')]

    def __init__(self, knl=None, **kwargs):
        if knl is None:
            knl = np.zeros(1)

        if '_xobject' in kwargs.keys() and kwargs['_xobject'] is not None:
            self.xoinitialize(**kwargs)
            return

        if len(knl) != 1:
            raise ValueError("For a quadrupole, len(knl) must be 1.")

        kwargs["knl"] = knl
        self.xoinitialize(**kwargs)

    @property
    def hyl(self): return 0.0

    @property
    def radiation_flag(self): return 0.0

    @property
    def order(self): return 0

    @property
    def inv_factorial_order(self): return 1.0

    @property
    def ksl(self): return self._buffer.context.linked_array_type.from_array(
        np.array([0., 0.]),
        mode='readonly',
        container=self,
    )


class RFMultipole(BeamElement):
    '''Beam element modeling a thin modulated multipole, with strengths dependent on the z coordinate:

    Parameters
    ----------
    order : int
        Order of the multipole. Default is ``0``.
    knl : array
        Normalized integrated strength of the normal components in units of m^-n.
        Must be of length ``order+1``.
    ksl : array
        Normalized integrated strength of the skew components in units of m^-n.
        Must be of length ``order+1``.
    pn : array
        Phase of the normal components in degrees. Must be of length ``order+1``.
    ps : array
        Phase of the skew components in degrees. Must be of length ``order+1``.
    voltage : float
        Longitudinal voltage. Default is ``0``.
    lag : float
        Longitudinal phase seen by the reference particle. Default is ``0``.
    frequency : float
        Frequency in Hertz. Default is ``0``.

    '''

    _xofields={
        'order': xo.Int64,
        'inv_factorial_order': xo.Float64,
        'voltage': xo.Float64,
        'frequency': xo.Float64,
        'lag': xo.Float64,
        'knl': xo.Float64[:],
        'ksl': xo.Float64[:],
        'pn': xo.Float64[:],
        'ps': xo.Float64[:],
    }

    has_backtrack = True

    _extra_c_sources = [
        _pkg_root.joinpath('headers/constants.h'),
        _pkg_root.joinpath('beam_elements/elements_src/rfmultipole.h')]

    def __init__(
        self,
        order=None,
        knl=None,
        ksl=None,
        pn=None,
        ps=None,
        **kwargs
    ):

        if '_xobject' in kwargs.keys() and kwargs['_xobject'] is not None:
            self.xoinitialize(**kwargs)
            return

        assert 'p' not in kwargs, "`p` in RF Multipole is not supported anymore"

        if order is None:
            order = 0

        if "bal" in kwargs.keys():
            if not "knl" in kwargs.keys() or not "ksl" in kwargs.keys():
                _bal = kwargs['bal']
                idxes = np.array([ii for ii in range(0, len(_bal), 2)])
                knl = [_bal[idx] * factorial(idx // 2, exact=True) for idx in idxes]
                ksl = [_bal[idx + 1] * factorial(idx // 2, exact=True) for idx in idxes]


        len_knl = len(knl) if knl is not None else 0
        len_ksl = len(ksl) if ksl is not None else 0
        len_pn = len(pn) if pn is not None else 0
        len_ps = len(ps) if ps is not None else 0
        n = max((order + 1), max(len_knl, len_ksl, len_pn, len_ps))
        assert n > 0

        nknl = np.zeros(n, dtype=np.float64)
        nksl = np.zeros(n, dtype=np.float64)
        npn = np.zeros(n, dtype=np.float64)
        nps = np.zeros(n, dtype=np.float64)

        if knl is not None:
            nknl[: len(knl)] = np.array(knl)

        if ksl is not None:
            nksl[: len(ksl)] = np.array(ksl)

        if pn is not None:
            npn[: len(pn)] = np.array(pn)

        if ps is not None:
            nps[: len(ps)] = np.array(ps)

        order = n - 1

        kwargs["knl"] = nknl
        kwargs["ksl"] = nksl
        kwargs["pn"] = npn
        kwargs["ps"] = nps
        kwargs["order"] = order
        #kwargs["inv_factorial_order"] = 1.0 / factorial(order, exact=True)

        self.xoinitialize(**kwargs)


class DipoleEdge(BeamElement):
    '''Beam element modeling a dipole edge (see MAD-X manual for detaild description).

    Parameters
    ----------
    h : float
        Curvature in 1/m.
    e1 : float
        Face angle in rad.
    hgap : float
        Equivalent gap in m.
    fint : float
        Fringe integral.

    '''

    _xofields = {
            'r21': xo.Float64,
            'r43': xo.Float64,
            'hgap': xo.Float64,
            'h': xo.Float64,
            'e1': xo.Float64,
            'fint': xo.Float64,
            }

    _extra_c_sources = [
        _pkg_root.joinpath('beam_elements/elements_src/dipoleedge.h')]

    has_backtrack = True

    _store_in_to_dict = ['h', 'e1', 'hgap', 'fint']
    _skip_in_to_dict = ['r21', 'r43']

    def __init__(
        self,
        r21=None,
        r43=None,
        h=None,
        e1=None,
        hgap=None,
        fint=None,
        **kwargs
    ):

        if r21 is not None or r43 is not None:
            raise NotImplementedError(
                "Please initialize using `h`, `e1`, `hgap` and `fint`")

        if hgap is None:
            hgap = 0.
        if h is None:
            h = 0.
        if e1 is None:
            e1 = 0.
        if fint is None:
            fint = 0.

        # Check that the argument e1 is not too close to ( 2k + 1 ) * pi/2
        # so that the cos in the denominator of the r43 calculation and
        # the tan in the r21 calculations blow up
        assert not np.isclose(np.absolute(np.cos(e1)), 0)

        corr = np.float64(2.0) * h * hgap * fint
        r21 = h * np.tan(e1)
        temp = corr / np.cos(e1) * (np.float64(1) + np.sin(e1) * np.sin(e1))

        # again, the argument to the tan calculation should be limited
        assert not np.isclose(np.absolute(np.cos(e1 - temp)), 0)
        r43 = -h * np.tan(e1 - temp)

        super().__init__(h=h, hgap=hgap, e1=e1, fint=fint, r21=r21, r43=r43,
                         **kwargs)


class LinearTransferMatrix(BeamElement):
    _xofields={
        'no_detuning': xo.Int64,
        'q_x': xo.Float64,
        'q_y': xo.Float64,
        'cos_s': xo.Float64,
        'sin_s': xo.Float64,
        'beta_x_0': xo.Float64,
        'beta_y_0': xo.Float64,
        'beta_ratio_x': xo.Float64,
        'beta_prod_x': xo.Float64,
        'beta_ratio_y': xo.Float64,
        'beta_prod_y': xo.Float64,
        'alpha_x_0': xo.Float64,
        'alpha_x_1': xo.Float64,
        'alpha_y_0': xo.Float64,
        'alpha_y_1': xo.Float64,
        'disp_x_0': xo.Float64,
        'disp_x_1': xo.Float64,
        'disp_y_0': xo.Float64,
        'disp_y_1': xo.Float64,
        'beta_s': xo.Float64,
        'energy_ref_increment': xo.Float64,
        'energy_increment': xo.Float64,
        'chroma_x': xo.Float64,
        'chroma_y': xo.Float64,
        'detx_x': xo.Float64,
        'detx_y': xo.Float64,
        'dety_y': xo.Float64,
        'dety_x': xo.Float64,
        'x_ref_0': xo.Float64,
        'px_ref_0': xo.Float64,
        'y_ref_0': xo.Float64,
        'py_ref_0': xo.Float64,
        'x_ref_1': xo.Float64,
        'px_ref_1': xo.Float64,
        'y_ref_1': xo.Float64,
        'py_ref_1': xo.Float64,
        'length': xo.Float64,
        'uncorrelated_rad_damping': xo.Int64,
        'damping_factor_x':xo.Float64,
        'damping_factor_y':xo.Float64,
        'damping_factor_s':xo.Float64,
        'uncorrelated_gauss_noise': xo.Int64,
        'gauss_noise_ampl_x':xo.Float64,
        'gauss_noise_ampl_px':xo.Float64,
        'gauss_noise_ampl_y':xo.Float64,
        'gauss_noise_ampl_py':xo.Float64,
        'gauss_noise_ampl_zeta':xo.Float64,
        'gauss_noise_ampl_delta':xo.Float64,
        }

    _depends_on = [RandomNormal]
    isthick = True

    _extra_c_sources = [
        _pkg_root.joinpath('headers/constants.h'),
        _pkg_root.joinpath('beam_elements/elements_src/lineartransfermatrix.h')]

    def __init__(self, Q_x=0, Q_y=0,
                     beta_x_0=1.0, beta_x_1=1.0, beta_y_0=1.0, beta_y_1=1.0,
                     alpha_x_0=0.0, alpha_x_1=0.0, alpha_y_0=0.0, alpha_y_1=0.0,
                     disp_x_0=0.0, disp_x_1=0.0, disp_y_0=0.0, disp_y_1=0.0,
                     Q_s=0.0, beta_s=1.0,
                     chroma_x=0.0, chroma_y=0.0,
                     detx_x=0.0, detx_y=0.0, dety_y=0.0, dety_x=0.0,
                     energy_increment=0.0, energy_ref_increment=0.0,
                     x_ref_0 = 0.0, px_ref_0 = 0.0, x_ref_1 = 0.0, px_ref_1 = 0.0,
                     y_ref_0 = 0.0, py_ref_0 = 0.0, y_ref_1 = 0.0, py_ref_1 = 0.0,
                     damping_rate_x = 0.0, damping_rate_y = 0.0, damping_rate_s = 0.0,
                     equ_emit_x = 0.0, equ_emit_y = 0.0, equ_emit_s = 0.0,
                     gauss_noise_ampl_x=0.0,gauss_noise_ampl_px=0.0,gauss_noise_ampl_y=0.0,gauss_noise_ampl_py=0.0,gauss_noise_ampl_zeta=0.0,gauss_noise_ampl_delta=0.0,
                     **nargs):

        if (chroma_x==0 and chroma_y==0
            and detx_x==0 and detx_y==0 and dety_y==0 and dety_x==0):

            cos_x = np.cos(2.0*np.pi*Q_x)
            sin_x = np.sin(2.0*np.pi*Q_x)
            cos_y = np.cos(2.0*np.pi*Q_y)
            sin_y = np.sin(2.0*np.pi*Q_y)

            nargs['no_detuning']  =  True
            nargs['q_x'] = sin_x
            nargs['q_y'] = sin_y
            nargs['chroma_x'] = cos_x
            nargs['chroma_y'] = cos_y
            nargs['detx_x'] = 0.
            nargs['detx_y'] = 0.
            nargs['dety_y'] = 0.
            nargs['dety_x'] = 0.
        else:
            nargs['no_detuning']  =  False
            nargs['q_x'] = Q_x
            nargs['q_y'] = Q_y
            nargs['chroma_x'] = chroma_x
            nargs['chroma_y'] = chroma_y
            nargs['detx_x'] = detx_x
            nargs['detx_y'] = detx_y
            nargs['dety_y'] = dety_y
            nargs['dety_x'] = dety_x

        if Q_s is not None:
            nargs['cos_s'] = np.cos(2.0*np.pi*Q_s)
            nargs['sin_s'] = np.sin(2.0*np.pi*Q_s)
        else:
            nargs['cos_s'] = 999
            nargs['sin_s'] = 0.

        nargs['beta_x_0'] = beta_x_0
        nargs['beta_y_0'] = beta_y_0
        nargs['beta_ratio_x'] = np.sqrt(beta_x_1/beta_x_0)
        nargs['beta_prod_x'] = np.sqrt(beta_x_1*beta_x_0)
        nargs['beta_ratio_y'] = np.sqrt(beta_y_1/beta_y_0)
        nargs['beta_prod_y'] = np.sqrt(beta_y_1*beta_y_0)
        nargs['alpha_x_0'] = alpha_x_0
        nargs['alpha_x_1'] = alpha_x_1
        nargs['alpha_y_0'] = alpha_y_0
        nargs['alpha_y_1'] = alpha_y_1
        nargs['disp_x_0'] = disp_x_0
        nargs['disp_x_1'] = disp_x_1
        nargs['disp_y_0'] = disp_y_0
        nargs['disp_y_1'] = disp_y_1
        nargs['beta_s'] = beta_s
        nargs['x_ref_0'] = x_ref_0
        nargs['x_ref_1'] = x_ref_1
        nargs['px_ref_0'] = px_ref_0
        nargs['px_ref_1'] = px_ref_1
        nargs['y_ref_0'] = y_ref_0
        nargs['y_ref_1'] = y_ref_1
        nargs['py_ref_0'] = py_ref_0
        nargs['py_ref_1'] = py_ref_1
        # acceleration with change of reference momentum
        nargs['energy_ref_increment'] = energy_ref_increment
        # acceleration without change of reference momentum
        nargs['energy_increment'] = energy_increment

        if damping_rate_x < 0.0 or damping_rate_y < 0.0 or damping_rate_s < 0.0:
            raise ValueError('Damping rates cannot be negative')
        if damping_rate_x > 0.0 or damping_rate_y > 0.0 or damping_rate_s > 0.0:
            nargs['uncorrelated_rad_damping'] = True
            nargs['damping_factor_x'] = 1.0-damping_rate_x/2.0
            nargs['damping_factor_y'] = 1.0-damping_rate_y/2.0
            nargs['damping_factor_s'] = 1.0-damping_rate_s/2.0
        else:
            nargs['uncorrelated_rad_damping'] = False

        if equ_emit_x < 0.0 or equ_emit_y < 0.0 or equ_emit_s < 0.0:
            raise ValueError('Equilibrium emittances cannot be negative')
        nargs['uncorrelated_gauss_noise'] = False
        nargs['gauss_noise_ampl_x'] = 0.0
        nargs['gauss_noise_ampl_px'] = 0.0
        nargs['gauss_noise_ampl_y'] = 0.0
        nargs['gauss_noise_ampl_py'] = 0.0
        nargs['gauss_noise_ampl_zeta'] = 0.0
        nargs['gauss_noise_ampl_delta'] = 0.0

        assert equ_emit_x >= 0.0
        assert equ_emit_y >= 0.0
        assert equ_emit_s >= 0.0

        if equ_emit_x > 0.0:
            assert alpha_x_1 == 0
            nargs['uncorrelated_gauss_noise'] = True
            nargs['gauss_noise_ampl_px'] = np.sqrt(equ_emit_x*damping_rate_x/beta_x_1)
            nargs['gauss_noise_ampl_x'] = beta_x_1*nargs['gauss_noise_ampl_px']
        if equ_emit_y > 0.0:
            assert alpha_y_1 == 0
            nargs['uncorrelated_gauss_noise'] = True
            nargs['gauss_noise_ampl_py'] = np.sqrt(equ_emit_y*damping_rate_y/beta_y_1)
            nargs['gauss_noise_ampl_y'] = beta_y_1*nargs['gauss_noise_ampl_py']
        if equ_emit_s > 0.0:
            nargs['uncorrelated_gauss_noise'] = True
            nargs['gauss_noise_ampl_delta'] = np.sqrt(equ_emit_s*damping_rate_s/beta_s)
            nargs['gauss_noise_ampl_zeta'] = beta_s*nargs['gauss_noise_ampl_delta']

        assert gauss_noise_ampl_x >= 0.0
        assert gauss_noise_ampl_px >= 0.0
        assert gauss_noise_ampl_y >= 0.0
        assert gauss_noise_ampl_py >= 0.0
        assert gauss_noise_ampl_zeta >= 0.0
        assert gauss_noise_ampl_delta >= 0.0

        if gauss_noise_ampl_x > 0.0 or gauss_noise_ampl_px > 0.0 or gauss_noise_ampl_y > 0.0 or gauss_noise_ampl_py > 0.0 or gauss_noise_ampl_zeta > 0.0 or gauss_noise_ampl_delta > 0.0:
            nargs['uncorrelated_gauss_noise'] = True
            nargs['gauss_noise_ampl_x'] = np.sqrt(nargs['gauss_noise_ampl_x']**2+gauss_noise_ampl_x**2)
            nargs['gauss_noise_ampl_px'] = np.sqrt(nargs['gauss_noise_ampl_px']**2+gauss_noise_ampl_px**2)
            nargs['gauss_noise_ampl_y'] = np.sqrt(nargs['gauss_noise_ampl_y']**2+gauss_noise_ampl_y**2)
            nargs['gauss_noise_ampl_py'] = np.sqrt(nargs['gauss_noise_ampl_py']**2+gauss_noise_ampl_py**2)
            nargs['gauss_noise_ampl_zeta'] = np.sqrt(nargs['gauss_noise_ampl_zeta']**2+gauss_noise_ampl_zeta**2)
            nargs['gauss_noise_ampl_delta'] = np.sqrt(nargs['gauss_noise_ampl_delta']**2+gauss_noise_ampl_delta**2)

        super().__init__(**nargs)

    @property
    def Q_s(self):
        return np.arccos(self.cos_s) / (2*np.pi)

    @property
    def beta_x_1(self):
        return self.beta_prod_x*self.beta_ratio_x

    @property
    def beta_y_1(self):
        return self.beta_prod_y*self.beta_ratio_y

class FirstOrderTaylorMap(BeamElement):

    '''
    First order Taylor map.

    Parameters
    ----------
    length : float
        length of the element in meters.
    m0 : array_like
        6x1 array of the zero order Taylor map coefficients.
    m1 : array_like
        6x6 array of the first order Taylor map coefficients.
    radiation_flag : int
        Flag for synchrotron radiation. 0 - no radiation, 1 - radiation on.

    '''

    isthick = True

    _xofields={
        'radiation_flag': xo.Int64,
        'length': xo.Float64,
        'm0': xo.Float64[6],
        'm1': xo.Float64[6,6]}

    _depends_on = [RandomUniform, RandomExponential]

    _extra_c_sources = [
        _pkg_root.joinpath('headers/constants.h'),
        _pkg_root.joinpath('headers/synrad_spectrum.h'),
        _pkg_root.joinpath('beam_elements/elements_src/firstordertaylormap.h')]

    _internal_record_class = SynchrotronRadiationRecord # not functional,
    # included for compatibility with Multipole

    def __init__(self, length = 0.0, m0 = None, m1 = None,radiation_flag=0,**nargs):
        nargs['radiation_flag'] = radiation_flag
        nargs['length'] = length
        if m0 is None:
            nargs['m0'] = np.zeros(6,dtype=np.float64)
        else:
            if len(np.shape(m0)) == 1 and np.shape(m0)[0] == 6:
                nargs['m0'] = m0
            else:
                raise ValueError(f'Wrong shape for m0: {np.shape(m0)}')
        if m1 is None:
            nargs['m1'] = np.eye(6,dtype=np.float64)
        else:
            if len(np.shape(m1)) == 2 and np.shape(m1)[0] == 6 and np.shape(m1)[1] == 6:
                nargs['m1'] = m1
            else:
                raise ValueError(f'Wrong shape for m1: {np.shape(m1)}')
        super().__init__(**nargs)


def _angle_from_trig(cos=None, sin=None, tan=None):
    """
    Given at least two values of (cos, sin, tan), return the angle in radians.
    Raises ValueError if the values are inconsistent.
    """
    sin_given, cos_given, tan_given = (trig is not None for trig in (sin, cos, tan))

    if sum([sin_given, cos_given, tan_given]) <= 1:
        raise ValueError('At least two of (cos, sin, tan) must be given')

    if sin_given and cos_given:
        tan = tan if tan_given else sin / cos
    elif sin_given and tan_given:
        cos = cos if cos_given else sin / tan
    elif cos_given and tan_given:
        sin = sin if sin_given else cos * tan

    if (not np.isclose(sin**2 + cos**2, 1, atol=1e-13)
            or not np.isclose(sin / cos, tan, atol=1e-13)):
        raise ValueError('Given values of sin, cos, tan are inconsistent '
                         'with each other.')

    angle = np.arctan2(sin, cos)
    return angle, cos, sin, tan<|MERGE_RESOLUTION|>--- conflicted
+++ resolved
@@ -74,11 +74,8 @@
 
     _extra_c_sources = [_pkg_root.joinpath('beam_elements/elements_src/drift.h')]
 
-<<<<<<< HEAD
-=======
     def make_thin_slice(self, weight):
         return Drift(length=self.length * weight)
->>>>>>> 38c166a6
 
 class Cavity(BeamElement):
     '''Beam element modeling an RF cavity.
