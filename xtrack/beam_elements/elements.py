# copyright ############################### #
# This file is part of the Xtrack Package.  #
# Copyright (c) CERN, 2021.                 #
# ######################################### #

import numpy as np
from numbers import Number
from scipy.special import factorial

import xobjects as xo
import xpart as xp

from ..base_element import BeamElement
from ..random import RandomUniform, RandomExponential, RandomNormal
from ..general import _pkg_root, _print
from ..internal_record import RecordIndex, RecordIdentifier


class ReferenceEnergyIncrease(BeamElement):

    '''Beam element modeling a change of reference energy (acceleration, 
    deceleration).

    Parameters
    ----------
    Delta_p0c : float
        Change in reference energy in eV. Default is ``0``.

    '''

    _xofields = {
        'Delta_p0c': xo.Float64}

    _extra_c_sources = [
        _pkg_root.joinpath('beam_elements/elements_src/referenceenergyincrease.h')]

    has_backtrack = True


class Marker(BeamElement):
    """A marker beam element with no effect on the particles.
    """

    _xofields = {
        '_dummy': xo.Int64}

    behaves_like_drift = True
    allow_backtrack = True
    has_backtrack = True

    _extra_c_sources = [
        "/*gpufun*/\n"
        "void Marker_track_local_particle(MarkerData el, LocalParticle* part0){}"
    ]


class Drift(BeamElement):
    '''Beam element modeling a drift section.

    Parameters
    ----------

    length : float
        Length of the drift section in meters. Default is ``0``.

    '''

    _xofields = {
        'length': xo.Float64}

    isthick = True
    behaves_like_drift = True
    has_backtrack = True
    allow_backtrack = True

    _extra_c_sources = [
        _pkg_root.joinpath('beam_elements/elements_src/drift.h'),
        _pkg_root.joinpath('beam_elements/elements_src/drift_elem.h'),
        ]

    @staticmethod
    def add_slice(weight, container, thick_name, slice_name, _buffer=None):
        container[slice_name] = Drift(_buffer=_buffer)
        container[slice_name].length = _get_expr(container[thick_name].length) * weight


class Cavity(BeamElement):
    '''Beam element modeling an RF cavity.

    Parameters
    ----------
    voltage : float
        Voltage of the RF cavity in Volts. Default is ``0``.
    frequency : float
        Frequency of the RF cavity in Hertz. Default is ``0``.
    lag : float
        Phase seen by the reference particle in degrees. Default is ``0``.

    '''

    _xofields = {
        'voltage': xo.Float64,
        'frequency': xo.Float64,
        'lag': xo.Float64,
        'lag_taper': xo.Float64,
        }

    _extra_c_sources = [
        _pkg_root.joinpath('headers/constants.h'),
        _pkg_root.joinpath('beam_elements/elements_src/cavity.h')]

    has_backtrack = True


class XYShift(BeamElement):
    '''Beam element modeling an transverse shift of the reference system.

    Parameters
    ----------
    dx : float
        Horizontal shift in meters. Default is ``0``.
    dy : float
        Vertical shift in meters. Default is ``0``.

    '''
    _xofields = {
        'dx': xo.Float64,
        'dy': xo.Float64,
        }

    allow_backtrack = True
    has_backtrack = True

    _extra_c_sources = [
        _pkg_root.joinpath('beam_elements/elements_src/xyshift.h')]


class Elens(BeamElement):
    '''Beam element modeling a hollow electron lens.

    Parameters
    ----------
    inner_radius : float
        Inner radius of the electron lens in meters. Default is ``0``.
    outer_radius : float
        Outer radius of the electron lens in meters. Default is ``0``.
    current : float
        Current of the electron lens in Ampere. Default is ``0``.
    elens_length : float
        Length of the electron lens in meters. Default is ``0``.
    voltage : float
        Voltage of the electron lens in Volts. Default is ``0``.
    residual_kick_x : float
        Residual kick in the horizontal plane in radians. Default is ``0``.
    residual_kick_y : float
        Residual kick in the vertical plane in radians. Default is ``0``.
    coefficients_polynomial : array
        Array of coefficients of the polynomial. Default is ``[0]``.
    polynomial_order : int
        Order of the polynomial. Default is ``0``.

    '''

# if array is needed we do it like this
#    _xofields={'inner_radius': xo.Float64[:]}
    _xofields={
               'current'                : xo.Float64,
               'inner_radius'           : xo.Float64,
               'outer_radius'           : xo.Float64,
               'elens_length'           : xo.Float64,
               'voltage'                : xo.Float64,
               'residual_kick_x'        : xo.Float64,
               'residual_kick_y'        : xo.Float64,
               'coefficients_polynomial': xo.Float64[:],
               'polynomial_order'       : xo.Float64
              }

    has_backtrack = True

    _extra_c_sources = [
        _pkg_root.joinpath('beam_elements/elements_src/elens.h')]

    def __init__(self,  inner_radius = 1.,
                        outer_radius = 1.,
                        current      = 0.,
                        elens_length = 0.,
                        voltage      = 0.,
                        residual_kick_x = 0,
                        residual_kick_y = 0,
                        coefficients_polynomial = [0],
                        _xobject = None,
                        **kwargs):

        kwargs["coefficients_polynomial"] = len(coefficients_polynomial)

        if _xobject is not None:
            super().__init__(_xobject=_xobject)
        else:
            super().__init__(**kwargs)
            self.inner_radius    = inner_radius
            self.outer_radius    = outer_radius
            self.current         = current
            self.elens_length    = elens_length
            self.voltage         = voltage
            self.residual_kick_x   = residual_kick_x
            self.residual_kick_y   = residual_kick_y

            self.coefficients_polynomial[:] = self._arr2ctx(coefficients_polynomial)
            polynomial_order = len(coefficients_polynomial)-1
            self.polynomial_order = polynomial_order


class NonLinearLens(BeamElement):
    '''
    Beam element modeling a non-linear lens with elliptic potential.
    See the corresponding element in MAD-X documentation.

    Parameters
    ----------
    knll : float
        Integrated strength of lens (m). The strength is parametrized so that
        the quadrupole term of the multipole expansion is k1=2*knll/cnll^2.
    cnll : float
        Focusing strength (m).
        The dimensional parameter of lens (m).
        The singularities of the potential are located at x=-cnll, +cnll and y=0.
    '''

    _xofields={
            'knll': xo.Float64,
            'cnll': xo.Float64,
            }

    _extra_c_sources = [
        _pkg_root.joinpath('headers/constants.h'),
        _pkg_root.joinpath('beam_elements/elements_src/nonlinearlens.h'),
    ]


class Wire(BeamElement):

    '''Beam element modeling a wire (used for long range beam-beam compensation).

    Parameters
    ----------

    L_phy : float
        Physical length of the wire in meters. Default is ``0``.
    L_int : float
        Interaction length of the wire in meters. Default is ``0``.
    current : float
        Current of the wire in Ampere. Default is ``0``.
    xma : float
        Horizontal position of the wire in meters. Default is ``0``.
    yma : float
        Vertical position of the wire in meters. Default is ``0``.
    post_subtract_px : float
        Horizontal post-subtraction kick in radians. Default is ``0``.
    post_subtract_py : float
        Vertical post-subtraction kick in radians. Default is ``0``.
    '''

    _xofields={
               'L_phy'  : xo.Float64,
               'L_int'  : xo.Float64,
               'current': xo.Float64,
               'xma'    : xo.Float64,
               'yma'    : xo.Float64,

               'post_subtract_px': xo.Float64,
               'post_subtract_py': xo.Float64,
              }

    _extra_c_sources = [
        _pkg_root.joinpath('headers/constants.h'),
        _pkg_root.joinpath('beam_elements/elements_src/wire.h'),
    ]

    def __init__(self,  L_phy   = 0,
                        L_int   = 0,
                        current = 0,
                        xma     = 0,
                        yma     = 0,
                        post_subtract_px = 0,
                        post_subtract_py = 0,
                        _xobject = None,
                        **kwargs):

        if _xobject is not None:
            super().__init__(_xobject=_xobject)
        else:
            super().__init__(**kwargs)
            self.L_phy   = L_phy
            self.L_int   = L_int
            self.current = current
            self.xma     = xma
            self.yma     = yma
            self.post_subtract_px = post_subtract_px
            self.post_subtract_py = post_subtract_py


class SRotation(BeamElement):
    '''Beam element modeling an rotation of the reference system around the s axis.

    Parameters
    ----------

    angle : float
        Rotation angle in degrees. Default is ``0``.

    '''

    _xofields = {
        'cos_z': xo.Float64,
        'sin_z': xo.Float64,
        }

    allow_backtrack = True
    has_backtrack = True

    _extra_c_sources = [
        _pkg_root.joinpath('beam_elements/elements_src/srotation.h')]

    _store_in_to_dict = ['angle']

    def __init__(self, angle=None, cos_z=None, sin_z=None, **kwargs):
        """
        If either angle or a sufficient number of trig values are given,
        calculate the missing values from the others. If more than necessary
        parameters are given, their consistency will be checked.
        """

        if '_xobject' in kwargs and kwargs['_xobject'] is not None:
            self.xoinitialize(**kwargs)
            return

        if angle is None and (cos_z is not None or sin_z is not None):
            anglerad, cos_angle, sin_angle, _ = _angle_from_trig(cos_z, sin_z)
        elif angle is not None:
            anglerad = angle / 180 * np.pi
        else:
            anglerad = 0.0

        if cos_z is None:
            cos_z = np.cos(anglerad)
        elif not np.isclose(cos_z, np.cos(anglerad), atol=1e-13):
            raise ValueError(f'cos_z does not match angle: {cos_z} vs {anglerad}')

        if sin_z is None:
            sin_z = np.sin(anglerad)
        elif not np.isclose(sin_z, np.sin(anglerad), atol=1e-13):
            raise ValueError('sin_z does not match angle')

        super().__init__(cos_z=cos_z, sin_z=sin_z, **kwargs)

    @property
    def angle(self):
        return np.arctan2(self.sin_z, self.cos_z) * (180.0 / np.pi)

    @angle.setter
    def angle(self, value):
        anglerad = value / 180 * np.pi
        self.cos_z = np.cos(anglerad)
        self.sin_z = np.sin(anglerad)


class XRotation(BeamElement):
    '''Beam element modeling an rotation of the reference system around the x axis.

    Parameters
    ----------

    angle : float
        Rotation angle in degrees. Default is ``0``.

    '''

    _xofields={
        'sin_angle': xo.Float64,
        'cos_angle': xo.Float64,
        'tan_angle': xo.Float64,
        }

    allow_backtrack = True
    has_backtrack = True

    _extra_c_sources = [
        _pkg_root.joinpath('beam_elements/elements_src/xrotation.h')]

    _store_in_to_dict = ['angle']

    def __init__(
            self,
            angle=None,
            cos_angle=None,
            sin_angle=None,
            tan_angle=None,
            **kwargs,
    ):
        """
        If either angle or a sufficient number of trig values are given,
        calculate the missing values from the others. If more than necessary
        parameters are given, their consistency will be checked.
        """
        # Note MAD-X node_value('other_bv ') is ignored

        if '_xobject' in kwargs and kwargs['_xobject'] is not None:
            self.xoinitialize(**kwargs)
            return

        at_least_one_trig = sum(trig is not None for trig
                                in (cos_angle, sin_angle, tan_angle)) > 0

        if angle is None and at_least_one_trig:
            params = _angle_from_trig(cos_angle, sin_angle, tan_angle)
            anglerad, cos_angle, sin_angle, tan_angle = params
        elif angle is not None:
            anglerad = angle / 180 * np.pi
        else:
            anglerad = 0.0

        if cos_angle is None:
            cos_angle = np.cos(anglerad)
        elif not np.isclose(cos_angle, np.cos(anglerad), atol=1e-13):
            raise ValueError('cos_angle does not match angle')

        if sin_angle is None:
            sin_angle = np.sin(anglerad)
        elif not np.isclose(sin_angle, np.sin(anglerad), atol=1e-13):
            raise ValueError('sin_angle does not match angle')

        if tan_angle is None:
            tan_angle = np.tan(anglerad)
        elif not np.isclose(tan_angle, np.tan(anglerad), atol=1e-13):
            raise ValueError('tan_angle does not match angle')

        super().__init__(
            cos_angle=cos_angle, sin_angle=sin_angle, tan_angle=tan_angle,
            **kwargs)

    @property
    def angle(self):
        return np.arctan2(self.sin_angle,self.cos_angle) * (180.0 / np.pi)

    @angle.setter
    def angle(self, value):
        anglerad = value / 180 * np.pi
        self.cos_angle = np.cos(anglerad)
        self.sin_angle = np.sin(anglerad)
        self.tan_angle = np.tan(anglerad)


class YRotation(BeamElement):
    '''Beam element modeling an rotation of the reference system around the y axis.

    Parameters
    ----------

    angle : float
        Rotation angle in degrees. Default is ``0``.

    '''

    has_backtrack = True
    allow_backtrack = True

    _xofields={
        'sin_angle': xo.Float64,
        'cos_angle': xo.Float64,
        'tan_angle': xo.Float64,
        }

    _extra_c_sources = [
        _pkg_root.joinpath('beam_elements/elements_src/track_yrotation.h'),
        _pkg_root.joinpath('beam_elements/elements_src/yrotation.h')
    ]

    _store_in_to_dict = ['angle']

    def __init__(
            self,
            angle=None,
            cos_angle=None,
            sin_angle=None,
            tan_angle=None,
            **kwargs,
    ):
        """
        If either angle or a sufficient number of trig values are given,
        calculate the missing values from the others. If more than necessary
        parameters are given, their consistency will be checked.
        """
        #Note MAD-X node_value('other_bv ') is ignored
        #     minus sign follows MAD-X convention

        if '_xobject' in kwargs and kwargs['_xobject'] is not None:
            self.xoinitialize(**kwargs)
            return

        at_least_one_trig = sum(
            trig is not None for trig
                in (cos_angle, sin_angle, tan_angle)
        ) > 0

        if angle is None and at_least_one_trig:
            params = _angle_from_trig(cos_angle, sin_angle, tan_angle)
            anglerad, cos_angle, sin_angle, tan_angle = params
        elif angle is not None:
            anglerad = angle / 180 * np.pi
        else:
            anglerad = 0.0
        anglerad = -anglerad

        if cos_angle is None:
            cos_angle = np.cos(anglerad)
        elif not np.isclose(cos_angle, np.cos(anglerad), atol=1e-13):
            raise ValueError('cos_angle does not match angle')

        if sin_angle is None:
            sin_angle = np.sin(anglerad)
        elif not np.isclose(sin_angle, np.sin(anglerad), atol=1e-13, rtol=0):
            raise ValueError('sin_angle does not match angle')

        if tan_angle is None:
            tan_angle = np.tan(anglerad)
        elif not np.isclose(tan_angle, np.tan(anglerad), atol=1e-13):
            raise ValueError('tan_angle does not match angle')

        super().__init__(
            cos_angle=cos_angle, sin_angle=sin_angle, tan_angle=tan_angle,
            **kwargs)

    @property
    def angle(self):
        return -np.arctan2(self.sin_angle, self.cos_angle) * (180.0 / np.pi)

    @angle.setter
    def angle(self, value):
        anglerad = -value / 180 * np.pi
        self.cos_angle = np.cos(anglerad)
        self.sin_angle = np.sin(anglerad)
        self.tan_angle = np.tan(anglerad)


class ZetaShift(BeamElement):
    '''Beam element modeling a time delat.

    Parameters
    ----------

    dzeta : float
        Time shift dzeta in meters. Default is ``0``.

    '''

    _xofields={
        'dzeta': xo.Float64,
        }

    has_backtrack = True

    _extra_c_sources = [
        _pkg_root.joinpath('beam_elements/elements_src/zetashift.h')]

    _store_in_to_dict = ['dzeta']

    def __init__(self, dzeta = 0, **nargs):

        if '_xobject' in nargs.keys() and nargs['_xobject'] is not None:
            self.xoinitialize(**nargs)
            return

        nargs['dzeta'] = dzeta
        super().__init__(**nargs)


class SynchrotronRadiationRecord(xo.HybridClass):
    _xofields = {
        '_index': RecordIndex,
        'photon_energy': xo.Float64[:],
        'at_element': xo.Int64[:],
        'at_turn': xo.Int64[:],
        'particle_id': xo.Int64[:],
        'particle_delta': xo.Float64[:]
        }


class Multipole(BeamElement):
    '''Beam element modeling a thin magnetic multipole.

    Parameters
    ----------

    knl : array
        Normalized integrated strength of the normal components in units of m^-n.
    ksl : array
        Normalized integrated strength of the skew components in units of m^-n.
    order : int
        Order of the multipole. Default is ``0``.
    hxl : float
        Rotation angle of the reference trajectory in the horizontal plane in radians. Default is ``0``.
    hyl : float
        Rotation angle of the reference trajectory in the vertical plane in radians. Default is ``0``.
    length : float
        Length of the originating thick multipole. Default is ``0``.

    '''

    _xofields={
        'order': xo.Int64,
        'inv_factorial_order': xo.Float64,
        'length': xo.Float64,
        'hxl': xo.Float64,
        'hyl': xo.Float64,
        'radiation_flag': xo.Int64,
        'delta_taper': xo.Float64,
        'knl': xo.Float64[:],
        'ksl': xo.Float64[:],
        }

    _rename = {
        'order': '_order',
    }

    _depends_on = [RandomUniform, RandomExponential]

    _extra_c_sources = [
        _pkg_root.joinpath('headers/constants.h'),
        _pkg_root.joinpath('headers/synrad_spectrum.h'),
        _pkg_root.joinpath('beam_elements/elements_src/multipole.h')]

    _internal_record_class = SynchrotronRadiationRecord

    has_backtrack = True

    def __init__(self, order=None, knl=None, ksl=None, **kwargs):

        if '_xobject' in kwargs.keys() and kwargs['_xobject'] is not None:
            self.xoinitialize(**kwargs)
            return

        if order is None:
            order = 0

        if "bal" in kwargs.keys():
            if not "knl" in kwargs.keys() or not "ksl" in kwargs.keys():
                _bal = kwargs['bal']
                idxes = np.array([ii for ii in range(0, len(_bal), 2)])
                knl = [_bal[idx] * factorial(idx // 2, exact=True) for idx in idxes]
                ksl = [_bal[idx + 1] * factorial(idx // 2, exact=True) for idx in idxes]

        len_knl = len(knl) if knl is not None else 0
        len_ksl = len(ksl) if ksl is not None else 0
        n = max((order + 1), max(len_knl, len_ksl))
        assert n > 0

        nknl = np.zeros(n, dtype=np.float64)
        nksl = np.zeros(n, dtype=np.float64)

        if knl is not None:
            nknl[: len(knl)] = np.array(knl)

        if ksl is not None:
            nksl[: len(ksl)] = np.array(ksl)

        if 'delta_taper' not in kwargs.keys():
            kwargs['delta_taper'] = 0.0

        order = n - 1

        kwargs["knl"] = nknl
        kwargs["ksl"] = nksl
        kwargs["order"] = order
        kwargs["inv_factorial_order"] = 1.0 / factorial(order, exact=True)

        self.xoinitialize(**kwargs)

    @property
    def order(self):
        return self._order

    @order.setter
    def order(self, value):
        self._order = value
        self.inv_factorial_order = 1.0 / factorial(value, exact=True)


class SimpleThinQuadrupole(BeamElement):
    """An specialized version of Multipole to model a thin quadrupole
    (knl[0], ksl, hxl, hyl are all zero).

    Parameters
    ----------
    knl : array
        Normalized integrated strength of the normal components in units of m^-n.
        Must be of length 2.

    """

    _xofields={
        'knl': xo.Float64[2],
    }

    _extra_c_sources = [
        _pkg_root.joinpath('beam_elements/elements_src/simplethinquadrupole.h')]

    def __init__(self, knl=None, **kwargs):

        if '_xobject' in kwargs.keys() and kwargs['_xobject'] is not None:
            self.xoinitialize(**kwargs)
            return

        if knl is None:
            knl = np.zeros(2)

        if len(knl) != 2:
            raise ValueError("For a quadrupole, len(knl) must be 2.")

        kwargs["knl"] = knl
        self.xoinitialize(**kwargs)

    @property
    def hxl(self): return 0.0

    @property
    def hyl(self): return 0.0

    @property
    def length(self): return 0.0

    @property
    def radiation_flag(self): return 0.0

    @property
    def order(self): return 1

    @property
    def inv_factorial_order(self): return 1.0

    @property
    def ksl(self): return self._buffer.context.linked_array_type.from_array(
        np.array([0., 0.]),
        mode='readonly',
        container=self,
    )


class CombinedFunctionMagnet(BeamElement):
    isthick = True
    has_backtrack = True

    _xofields={
        'k0': xo.Float64,
        'k1': xo.Float64,
        'h': xo.Float64,
        'length': xo.Float64,
        'knl': xo.Float64[5],
        'ksl': xo.Float64[5],
        'num_multipole_kicks': xo.Int64,
        'order': xo.Int64,
        'inv_factorial_order': xo.Float64,
    }

    _rename = {
        'order': '_order',
    }

    _extra_c_sources = [
        _pkg_root.joinpath('beam_elements/elements_src/drift.h'),
        _pkg_root.joinpath('beam_elements/elements_src/track_thick_cfd.h'),
        _pkg_root.joinpath('beam_elements/elements_src/multipolar_kick.h'),
        _pkg_root.joinpath('beam_elements/elements_src/combinedfunctionmagnet.h'),
    ]

    def __init__(self, **kwargs):

        """
        Implementation of combined function magnet (i.e. a bending magnet with
        a quadrupole component).

        Parameters
        ----------
        k0 : float
            Strength of the horizontal dipolar component in units of m^-1.
        k1 : float
            Strength of the horizontal quadrupolar component in units of m^-2.
        h : float
            Curvature of the reference trajectory in units of m^-1.
        length : float
            Length of the element in units of m.
        knl : array
            Integrated strength of the high-order normal multipolar components
            (knl[0] and knl[1] should not be used).
        ksl : array
            Integrated strength of the high-order skew multipolar components
            (ksl[0] and ksl[1] should not be used).
        num_multipole_kicks : int
            Number of multipole kicks used to model high order multipolar
            components.

        """

        if '_xobject' in kwargs.keys() and kwargs['_xobject'] is not None:
            self.xoinitialize(**kwargs)
            return

        if kwargs.get('length', 0.0) == 0.0 and not '_xobject' in kwargs:
            raise ValueError("A thick element must have a length.")

        knl = kwargs.get('knl', np.array([]))
        ksl = kwargs.get('ksl', np.array([]))
        order_from_kl = max(len(knl), len(ksl)) - 1
        order = kwargs.get('order', max(4, order_from_kl))

        if order > 4:
            raise NotImplementedError # Untested

        kwargs['knl'] = np.pad(knl, (0, 5 - len(knl)), 'constant')
        kwargs['ksl'] = np.pad(ksl, (0, 5 - len(ksl)), 'constant')

        self.xoinitialize(**kwargs)

        self.order = order

    @property
    def order(self):
        return self._order

    @order.setter
    def order(self, value):
        self._order = value
        self.inv_factorial_order = 1.0 / factorial(value, exact=True)

    @property
    def hxl(self): return self.h * self.length

    @property
    def hyl(self): return 0.0

    @property
    def radiation_flag(self): return 0.0

    @staticmethod
    def add_slice(weight, container, thick_name, slice_name, _buffer=None):
        self_or_ref = container[thick_name]

        container[slice_name] = Multipole(knl=np.zeros(5), ksl=np.zeros(5),
                                          _buffer=_buffer)
        ref = container[slice_name]

        ref.knl[0] = (_get_expr(self_or_ref.k0) * _get_expr(self_or_ref.length)
                      + _get_expr(self_or_ref.knl[0])) * weight
        ref.knl[1] = (_get_expr(self_or_ref.k1) * _get_expr(self_or_ref.length)
                      + _get_expr(self_or_ref.knl[1])) * weight

        order = 1
        for ii in range(2, 5):
            ref.knl[ii] = _get_expr(self_or_ref.knl[ii]) * weight

            if _nonzero(ref.knl[ii]):
                order = max(order, ii)

        for ii in range(5):
            ref.ksl[ii] = _get_expr(self_or_ref.ksl[ii]) * weight

            if _nonzero(self_or_ref.ksl[ii]):  # update in the same way for ksl
                order = max(order, ii)

        ref.hxl = _get_expr(self_or_ref.h) * _get_expr(self_or_ref.length) * weight
        ref.length = _get_expr(self_or_ref.length) * weight
        ref.order = order

    @classmethod
    def add_thick_slice(cls, weight, container, name, slice_name, _buffer=None):
        self_or_ref = container[name]
        container[slice_name] = cls(
            length=self_or_ref.length * weight,
            num_multipole_kicks=self_or_ref.num_multipole_kicks,
            order=self_or_ref.order,
            _buffer=_buffer,
        )
        ref = container[slice_name]

        ref.k0 = _get_expr(self_or_ref.k0)
        ref.k1 = _get_expr(self_or_ref.k1)
        ref.h = _get_expr(self_or_ref.h)

        for ii in range(len(self_or_ref.knl)):
            ref.knl[ii] = _get_expr(self_or_ref.knl[ii]) * weight

        for ii in range(len(self_or_ref.ksl)):
            ref.ksl[ii] = _get_expr(self_or_ref.ksl[ii]) * weight

    @staticmethod
    def delete_element_ref(ref):
        # Remove the array fields
        for field in ['knl', 'ksl']:
            for ii in range(5):
                _unregister_if_preset(getattr(ref, field)[ii])

        # Remove the scalar fields
        for field in [
            'k0', 'k1', 'h', 'length', 'num_multipole_kicks', 'order',
            'inv_factorial_order',
        ]:
            _unregister_if_preset(getattr(ref, field))

        # Remove the ref to the element itself
        _unregister_if_preset(ref)

class Sextupole(BeamElement):
    isthick = True
    has_backtrack = True

    _xofields={
        'k2': xo.Float64,
        'k2s': xo.Float64,
        'length': xo.Float64,
    }

    _extra_c_sources = [
        _pkg_root.joinpath('beam_elements/elements_src/drift.h'),
        _pkg_root.joinpath('beam_elements/elements_src/sextupole.h'),
    ]

    @staticmethod
    def add_slice(weight, container, thick_name, slice_name, _buffer=None):
        self_or_ref = container[thick_name]

        container[slice_name] = Multipole(knl=np.zeros(3), ksl=np.zeros(3),
                                          _buffer=_buffer)
        ref = container[slice_name]

        ref.knl[0] = 0.
        ref.knl[1] = 0.
        ref.knl[2] = weight * (
            _get_expr(self_or_ref.k2) * _get_expr(self_or_ref.length))

        ref.ksl[0] = 0.
        ref.ksl[1] = 0.
        ref.ksl[2] = weight * (
            _get_expr(self_or_ref.k2s) * _get_expr(self_or_ref.length))

        ref.order = 2

    @staticmethod
    def delete_element_ref(ref):
        # Remove the scalar fields
        for field in ['k2', 'k2s', 'length']:
            _unregister_if_preset(getattr(ref, field))

        # Remove the ref to the element itself
        _unregister_if_preset(ref)


class Quadrupole(BeamElement):
    isthick = True
    has_backtrack = True

    _xofields={
        'k1': xo.Float64,
        'length': xo.Float64,
        'knl': xo.Float64[5],
        'ksl': xo.Float64[5],
        'num_multipole_kicks': xo.Int64,
        'order': xo.Int64,
        'inv_factorial_order': xo.Float64,
    }

    _rename = {
        'order': '_order',
    }

    _extra_c_sources = [
        _pkg_root.joinpath('beam_elements/elements_src/drift.h'),
        _pkg_root.joinpath('beam_elements/elements_src/track_thick_cfd.h'),
        _pkg_root.joinpath('beam_elements/elements_src/multipolar_kick.h'),
        _pkg_root.joinpath('beam_elements/elements_src/quadrupole.h'),
    ]

    def __init__(self, **kwargs):

        """
        Quadrupole element.

        Parameters
        ----------
        k1 : float
            Strength of the quadrupole component in m^-2.
        length : float
            Length of the element in meters.
        knl : array_like, optional
            Integrated strength of the high-order normal multipolar components
            (knl[0] and knl[1] should not be used).
        ksl : array_like, optional
            Integrated strength of the high-order skew multipolar components
            (ksl[0] and ksl[1] should not be used).
        """

        if '_xobject' in kwargs.keys() and kwargs['_xobject'] is not None:
            self.xoinitialize(**kwargs)
            return

        if kwargs.get('length', 0.0) == 0.0 and not '_xobject' in kwargs:
            raise ValueError("A thick element must have a length.")

        knl = kwargs.get('knl', np.array([]))
        ksl = kwargs.get('ksl', np.array([]))
        order_from_kl = max(len(knl), len(ksl)) - 1
        order = kwargs.get('order', max(4, order_from_kl))

        if order > 4:
            raise NotImplementedError # Untested

        kwargs['knl'] = np.pad(knl, (0, 5 - len(knl)), 'constant')
        kwargs['ksl'] = np.pad(ksl, (0, 5 - len(ksl)), 'constant')

        self.xoinitialize(**kwargs)

        self.order = order

    @property
    def order(self):
        return self._order

    @order.setter
    def order(self, value):
        self._order = value
        self.inv_factorial_order = 1.0 / factorial(value, exact=True)

    @property
    def hxl(self): return self.h * self.length

    @property
    def hyl(self): return 0.0

    @property
    def radiation_flag(self): return 0.0

    @staticmethod
    def add_slice(weight, container, thick_name, slice_name, _buffer=None):
        self_or_ref = container[thick_name]

        container[slice_name] = Multipole(knl=np.zeros(5), ksl=np.zeros(5),
                                          _buffer=_buffer)
        ref = container[slice_name]

        ref.knl[0] = 0.
        ref.knl[1] = (_get_expr(self_or_ref.k1) * _get_expr(self_or_ref.length)
                      + _get_expr(self_or_ref.knl[1])) * weight

        order = 1
        for ii in range(2, 5):
            ref.knl[ii] = _get_expr(self_or_ref.knl[ii]) * weight

            if _nonzero(ref.knl[ii]):
                order = max(order, ii)

        for ii in range(5):
            ref.ksl[ii] = _get_expr(self_or_ref.ksl[ii]) * weight

            if _nonzero(self_or_ref.ksl[ii]):  # update in the same way for ksl
                order = max(order, ii)

        ref.hxl = 0
        ref.length = _get_expr(self_or_ref.length) * weight
        ref.order = order

    @classmethod
    def add_thick_slice(cls, weight, container, name, slice_name, _buffer=None):
        self_or_ref = container[name]
        container[slice_name] = cls(
            length=_get_expr(self_or_ref.length) * weight,
            num_multipole_kicks=_get_expr(self_or_ref.num_multipole_kicks),
            order=_get_expr(self_or_ref.order),
            _buffer=_buffer,
        )
        ref = container[slice_name]

        ref.k1 = _get_expr(self_or_ref.k1)

        for ii in range(len(_get_expr(self_or_ref.knl))):
            ref.knl[ii] = _get_expr(self_or_ref.knl[ii]) * weight

        for ii in range(len(_get_expr(self_or_ref.ksl))):
            ref.ksl[ii] = _get_expr(self_or_ref.ksl[ii]) * weight

    @staticmethod
    def delete_element_ref(ref):
        # Remove the array fields
        for field in ['knl', 'ksl']:
            for ii in range(5):
                _unregister_if_preset(getattr(ref, field)[ii])

        # Remove the scalar fields
        for field in [
            'k1', 'length', 'num_multipole_kicks', 'order', 'inv_factorial_order',
        ]:
            _unregister_if_preset(getattr(ref, field))

        # Remove the ref to the element itself
        _unregister_if_preset(ref)


class Solenoid(BeamElement):
    isthick = True

    _xofields = {
        'length': xo.Float64,
        'ks': xo.Float64,
        'ksi': xo.Float64,
    }

    _extra_c_sources = [
        _pkg_root.joinpath('beam_elements/elements_src/drift.h'),
        _pkg_root.joinpath('beam_elements/elements_src/solenoid.h'),
    ]

    def __init__(self, length=0, ks=0, ksi=0, **kwargs):
        """
        Solenoid element.

        Parameters
        ----------
        length : float
            Length of the element in meters.
        ks : float
            Strength of the solenoid component in rad / m. Only to be specified
            when the element is thin, i.e. when `length` == 0.
        ksi : float
            Integrated strength of the solenoid component in rad.
        """

        if '_xobject' in kwargs.keys() and kwargs['_xobject'] is not None:
            self.xoinitialize(**kwargs)
            return

        if length == 0:
            # Fail when trying to create a thin solenoid, as these are not
            # tested yet
            raise NotImplementedError('Thin solenoids are not implemented yet.')
            # self.isthick = False

        if ksi and length:
            raise ValueError(
                "The parameter `ksi` can only be specified when `length` == 0."
            )

        self.xoinitialize(length=length, ks=ks, ksi=ksi, **kwargs)


class Bend(BeamElement):
    isthick = True
    has_backtrack = True

    _xofields={
        'k0': xo.Float64,
        'h': xo.Float64,
        'length': xo.Float64,
        'knl': xo.Float64[5],
        'ksl': xo.Float64[5],
        'num_multipole_kicks': xo.Int64,
        'order': xo.Int64,
        'inv_factorial_order': xo.Float64,
        'model': xo.Int64,
    }

    _rename = {
        'order': '_order',
        'model': '_model'
    }

    _extra_c_sources = [
        _pkg_root.joinpath('beam_elements/elements_src/drift.h'),
        _pkg_root.joinpath('beam_elements/elements_src/track_thick_cfd.h'),
        _pkg_root.joinpath('beam_elements/elements_src/track_thick_bend.h'),
        _pkg_root.joinpath('beam_elements/elements_src/multipolar_kick.h'),
        _pkg_root.joinpath('beam_elements/elements_src/bend.h'),
    ]

    def __init__(self, **kwargs):

        """
        Bending magnet element.

        Parameters
        ----------
        k0 : float
            Strength of the dipole component in m^-1.
        h : float
            Curvature of the reference trajectory in m^-1.
        length : float
            Length of the element in m.
        knl : array_like, optional
            Integrated strength of the high-order normal multipolar components
            (knl[0] and knl[1] should not be used).
        ksl : array_like, optional
            Integrated strength of the high-order skew multipolar components
            (ksl[0] and ksl[1] should not be used).
        model: str, optional
            Model used for the computation. It can be 'expanded' or 'full'.
            Default is 'expanded'.
        """

        if '_xobject' in kwargs.keys() and kwargs['_xobject'] is not None:
            self.xoinitialize(**kwargs)
            return

        if kwargs.get('length', 0.0) == 0.0 and not '_xobject' in kwargs:
            raise ValueError("A thick element must have a length.")

        model = kwargs.pop('model', None)

        knl = kwargs.get('knl', np.array([]))
        ksl = kwargs.get('ksl', np.array([]))
        order_from_kl = max(len(knl), len(ksl)) - 1
        order = kwargs.get('order', max(order_from_kl, 4))

        if order > 4:
            raise NotImplementedError # Untested

        kwargs['knl'] = np.pad(knl, (0, 5 - len(knl)), 'constant')
        kwargs['ksl'] = np.pad(ksl, (0, 5 - len(ksl)), 'constant')

        self.xoinitialize(**kwargs)

        if model is not None:
            self.model = model
        self.order = order

    @property
    def model(self):
        return {
            0: 'expanded',
            1: 'full'
        }[self._model]

    @model.setter
    def model(self, value):
        assert value in ['expanded', 'full']
        self._model = {
            'expanded': 0,
            'full': 1
        }[value]

    @property
    def order(self):
        return self._order

    @order.setter
    def order(self, value):
        self._order = value
        self.inv_factorial_order = 1.0 / factorial(value, exact=True)

    @property
    def hxl(self): return self.h * self.length

    @property
    def hyl(self): return 0.0

    @property
    def radiation_flag(self): return 0.0

    @staticmethod
    def add_slice(weight, container, thick_name, slice_name, _buffer=None):
        self_or_ref = container[thick_name]

        container[slice_name] = Multipole(knl=np.zeros(5), ksl=np.zeros(5),
                                          _buffer=_buffer)
        ref = container[slice_name]

        ref.knl[0] = (_get_expr(self_or_ref.k0) * _get_expr(self_or_ref.length)
                      + _get_expr(self_or_ref.knl[0])) * weight
        order = 0
        for ii in range(1, 5):
            ref.knl[ii] = _get_expr(self_or_ref.knl[ii]) * weight

            if _nonzero(self_or_ref.knl[ii]):  # order is max ii where knl[ii] is expr or nonzero
                order = ii

        for ii in range(5):
            ref.ksl[ii] = _get_expr(self_or_ref.ksl[ii]) * weight

            if _nonzero(self_or_ref.ksl[ii]):  # update in the same way for ksl
                order = max(order, ii)

        ref.hxl = _get_expr(self_or_ref.h) * _get_expr(self_or_ref.length) * weight
        ref.length = _get_expr(self_or_ref.length) * weight
        ref.order = order

    @classmethod
    def add_thick_slice(cls, weight, container, name, slice_name, _buffer=None):
        self_or_ref = container[name]
        container[slice_name] = cls(
            length=self_or_ref.length * weight,
            num_multipole_kicks=self_or_ref.num_multipole_kicks,
            order=self_or_ref.order,
            _buffer=_buffer,
        )
        ref = container[slice_name]

        ref.k0 = _get_expr(self_or_ref.k0)
        ref.h = _get_expr(self_or_ref.h)
        ref.length = _get_expr(self_or_ref.length) * weight

        for ii in range(len(self_or_ref.knl)):
            ref.knl[ii] = _get_expr(self_or_ref.knl[ii]) * weight

        for ii in range(len(self_or_ref.ksl)):
            ref.ksl[ii] = _get_expr(self_or_ref.ksl[ii]) * weight

    @staticmethod
    def delete_element_ref(ref):
        # Remove the array fields
        for field in ['knl', 'ksl']:
            for ii in range(5):
                _unregister_if_preset(getattr(ref, field)[ii])

        # Remove the scalar fields
        for field in [
            'k0', 'h', 'length', 'num_multipole_kicks', 'order',
            'inv_factorial_order',
        ]:
            _unregister_if_preset(getattr(ref, field))

        # Remove the ref to the element itself
        _unregister_if_preset(ref[field])


class Fringe(BeamElement):
    """Fringe field element.

    Parameters
    ----------
    fint : float
        Fringe field integral in units of m^-1.
    hgap : float
        Half gap in units of m.
    k : float
        Normalized integrated strength of the normal component in units of 1/m.
    """

    _xofields = {
        'fint': xo.Float64,
        'hgap': xo.Float64,
        'k': xo.Float64,
    }

    _extra_c_sources = [
        _pkg_root.joinpath('beam_elements/elements_src/fringe_track.h'),
        _pkg_root.joinpath('beam_elements/elements_src/fringe.h'),
    ]

    def __init__(self, **kwargs):
        raise NotImplementedError # untested
        self.xoinitialize(**kwargs)


class Wedge(BeamElement):
    """Wedge field element.

    Parameters
    ----------
    angle : float
        Angle of the wedge in radians.
    k : float
        Normalized integrated strength of the normal component in units of 1/m.
    """

    _xofields = {
        'angle': xo.Float64,
        'k': xo.Float64,
    }

    _extra_c_sources = [
        _pkg_root.joinpath('beam_elements/elements_src/track_yrotation.h'),
        _pkg_root.joinpath('beam_elements/elements_src/wedge_track.h'),
        _pkg_root.joinpath('beam_elements/elements_src/wedge.h'),
    ]

    def __init__(self, **kwargs):
        raise NotImplementedError # Untested
        self.xoinitialize(**kwargs)


class SimpleThinBend(BeamElement):
    '''A specialized version of Multipole to model a thin bend (ksl, hyl are all zero).
    knl : array
        Normalized integrated strength of the normal components in units of m^-n.
        Must be of length 1.
    hxl : float
        Rotation angle of the reference trajectory in the horizontal plane in radians. Default is ``0``.
    length : float
        Length of the originating thick bend. Default is ``0``.
    '''

    _xofields={
        'knl': xo.Float64[1],
        'hxl': xo.Float64,
        'length': xo.Float64,
    }

    _extra_c_sources = [
        _pkg_root.joinpath('beam_elements/elements_src/simplethinbend.h')]

    def __init__(self, knl=None, **kwargs):

        if '_xobject' in kwargs.keys() and kwargs['_xobject'] is not None:
            self.xoinitialize(**kwargs)
            return

        if knl is None:
            knl = np.zeros(1)

        if '_xobject' in kwargs.keys() and kwargs['_xobject'] is not None:
            self.xoinitialize(**kwargs)
            return

        if len(knl) != 1:
            raise ValueError("For a SimpleThinBend, len(knl) must be 1.")

        kwargs["knl"] = knl
        self.xoinitialize(**kwargs)

    @property
    def hyl(self): return 0.0

    @property
    def radiation_flag(self): return 0.0

    @property
    def order(self): return 0

    @property
    def inv_factorial_order(self): return 1.0

    @property
    def ksl(self): return self._buffer.context.linked_array_type.from_array(
        np.array([0., 0.]),
        mode='readonly',
        container=self,
    )


class RFMultipole(BeamElement):
    '''Beam element modeling a thin modulated multipole, with strengths dependent on the z coordinate:

    Parameters
    ----------
    order : int
        Order of the multipole. Default is ``0``.
    knl : array
        Normalized integrated strength of the normal components in units of m^-n.
        Must be of length ``order+1``.
    ksl : array
        Normalized integrated strength of the skew components in units of m^-n.
        Must be of length ``order+1``.
    pn : array
        Phase of the normal components in degrees. Must be of length ``order+1``.
    ps : array
        Phase of the skew components in degrees. Must be of length ``order+1``.
    voltage : float
        Longitudinal voltage. Default is ``0``.
    lag : float
        Longitudinal phase seen by the reference particle. Default is ``0``.
    frequency : float
        Frequency in Hertz. Default is ``0``.

    '''

    _xofields={
        'order': xo.Int64,
        'inv_factorial_order': xo.Float64,
        'voltage': xo.Float64,
        'frequency': xo.Float64,
        'lag': xo.Float64,
        'knl': xo.Float64[:],
        'ksl': xo.Float64[:],
        'pn': xo.Float64[:],
        'ps': xo.Float64[:],
    }

    has_backtrack = True

    _extra_c_sources = [
        _pkg_root.joinpath('headers/constants.h'),
        _pkg_root.joinpath('beam_elements/elements_src/rfmultipole.h')]

    def __init__(
        self,
        order=None,
        knl=None,
        ksl=None,
        pn=None,
        ps=None,
        **kwargs
    ):

        if '_xobject' in kwargs.keys() and kwargs['_xobject'] is not None:
            self.xoinitialize(**kwargs)
            return

        assert 'p' not in kwargs, "`p` in RF Multipole is not supported anymore"

        if order is None:
            order = 0

        if "bal" in kwargs.keys():
            if not "knl" in kwargs.keys() or not "ksl" in kwargs.keys():
                _bal = kwargs['bal']
                idxes = np.array([ii for ii in range(0, len(_bal), 2)])
                knl = [_bal[idx] * factorial(idx // 2, exact=True) for idx in idxes]
                ksl = [_bal[idx + 1] * factorial(idx // 2, exact=True) for idx in idxes]


        len_knl = len(knl) if knl is not None else 0
        len_ksl = len(ksl) if ksl is not None else 0
        len_pn = len(pn) if pn is not None else 0
        len_ps = len(ps) if ps is not None else 0
        n = max((order + 1), max(len_knl, len_ksl, len_pn, len_ps))
        assert n > 0

        nknl = np.zeros(n, dtype=np.float64)
        nksl = np.zeros(n, dtype=np.float64)
        npn = np.zeros(n, dtype=np.float64)
        nps = np.zeros(n, dtype=np.float64)

        if knl is not None:
            nknl[: len(knl)] = np.array(knl)

        if ksl is not None:
            nksl[: len(ksl)] = np.array(ksl)

        if pn is not None:
            npn[: len(pn)] = np.array(pn)

        if ps is not None:
            nps[: len(ps)] = np.array(ps)

        order = n - 1

        kwargs["knl"] = nknl
        kwargs["ksl"] = nksl
        kwargs["pn"] = npn
        kwargs["ps"] = nps
        kwargs["order"] = order
        #kwargs["inv_factorial_order"] = 1.0 / factorial(order, exact=True)

        self.xoinitialize(**kwargs)


class DipoleEdge(BeamElement):
    '''Beam element modeling a dipole edge (see MAD-X manual for detaild description).

    Parameters
    ----------
    k : float
        Strength in 1/m.
    e1 : float
        Face angle in rad.
    hgap : float
        Equivalent gap in m.
    fint : float
        Fringe integral.
    e1_fd : float
        Term added to e1 only of for the linear mode and only in the vertical
        plane to acconut for non zero angle in the closed orbit when entering
        the finger field (feed down effect).
    model : str
        Model to be used for the edge. It can be 'linear', 'full' or 'suppress'.
        Default is 'linear'.
    side : str
        Side of the bend on which the edge is located. It can be 'entry' or
        'exit'. Default is 'entry'.

    '''

    _xofields = {
            'r21': xo.Float64,
            'r43': xo.Float64,
            'hgap': xo.Float64,
            'k': xo.Float64,
            'e1': xo.Float64,
            'e1_fd': xo.Float64,
            'fint': xo.Float64,
            'model': xo.Int64,
            'side': xo.Int64,
            'delta_taper': xo.Float64,
            }

    _extra_c_sources = [
        _pkg_root.joinpath('beam_elements/elements_src/track_yrotation.h'),
        _pkg_root.joinpath('beam_elements/elements_src/wedge_track.h'),
        _pkg_root.joinpath('beam_elements/elements_src/fringe_track.h'),
        _pkg_root.joinpath('beam_elements/elements_src/dipoleedge.h')]

    has_backtrack = True

    _rename = {
        'r21': '_r21',
        'r43': '_r43',
        'hgap': '_hgap',
        'k': '_k',
        'e1': '_e1',
        'e1_fd': '_e1_fd',
        'fint': '_fint',
        'model': '_model',
        'side': '_side',
    }

    def __init__(
        self,
        k=None,
        e1=None,
        e1_fd=None,
        hgap=None,
        fint=None,
        model=None,
        side=None,
        **kwargs
    ):

        if '_xobject' in kwargs.keys() and kwargs['_xobject'] is not None:
            self.xoinitialize(**kwargs)
            return

        # For backward compatibility
        if 'h' in kwargs.keys():
            assert k is None
            k = kwargs.pop('h')
        if '_h' in kwargs.keys():
            kwargs['_k'] = kwargs.pop('_h')

        self.xoinitialize(**kwargs)
        if '_xobject' in kwargs.keys() and kwargs['_xobject'] is not None:
            return

        if hgap is not None:
            self._hgap = hgap
        if k is not None:
            self._k = k
        if e1 is not None:
            self._e1 = e1
        if e1_fd is not None:
            self._e1_fd = e1_fd
        if fint is not None:
            self._fint = fint
        if model is not None:
            self.model = model
        if side is not None:
            self.side = side

        self._update_r21_r43()

    def _update_r21_r43(self):
        corr = np.float64(2.0) * self.k * self.hgap * self.fint
        r21 = self.k * np.tan(self.e1)
        e1_v = self.e1 + self.e1_fd
        temp = corr / np.cos(e1_v) * (
            np.float64(1) + np.sin(e1_v) * np.sin(e1_v))
        r43 = -self.k * np.tan(e1_v - temp)
        self._r21 = r21
        self._r43 = r43

    @property
    def k(self):
        return self._k

    @k.setter
    def k(self, value):
        self._k = value
        self._update_r21_r43()

    @property
    def e1(self):
        return self._e1

    @e1.setter
    def e1(self, value):
        self._e1 = value
        self._update_r21_r43()

    @property
    def e1_fd(self):
        return self._e1_fd

    @e1_fd.setter
    def e1_fd(self, value):
        self._e1_fd = value
        self._update_r21_r43()

    @property
    def hgap(self):
        return self._hgap

    @hgap.setter
    def hgap(self, value):
        self._hgap = value
        self._update_r21_r43()

    @property
    def fint(self):
        return self._fint

    @fint.setter
    def fint(self, value):
        self._fint = value
        self._update_r21_r43()

    @property
    def r21(self):
        return self._r21

    @property
    def r43(self):
        return self._r43

    @property
    def model(self):
        return {
            0: 'linear',
            1: 'full',
           -1: 'suppressed',
        }[self._model]

    @model.setter
    def model(self, value):
        assert value in ['linear', 'full', 'suppressed']
        self._model = {
            'linear': 0,
            'full': 1,
            'suppressed': -1,
        }[value]

    @property
    def side(self):
        return {
            0: 'entry',
            1: 'exit',
        }[self._side]

    @side.setter
    def side(self, value):
        assert value in ['entry', 'exit']
        self._side = {
            'entry': 0,
            'exit': 1,
        }[value]

class LineSegmentMap(BeamElement):

    _xofields={
        'length': xo.Float64,

        'qx': xo.Float64,
        'qy': xo.Float64,

        'dqx': xo.Float64,
        'dqy': xo.Float64,
        'detx_x': xo.Float64,
        'detx_y': xo.Float64,
        'dety_y': xo.Float64,
        'dety_x': xo.Float64,

        'betx': xo.Float64[2],
        'bety': xo.Float64[2],
        'alfx': xo.Float64[2],
        'alfy': xo.Float64[2],

        'dx': xo.Float64[2],
        'dpx': xo.Float64[2],
        'dy': xo.Float64[2],
        'dpy': xo.Float64[2],

        'x_ref': xo.Float64[2],
        'px_ref': xo.Float64[2],
        'y_ref': xo.Float64[2],
        'py_ref': xo.Float64[2],

        'energy_ref_increment': xo.Float64,
        'energy_increment': xo.Float64,
        'uncorrelated_rad_damping': xo.Int64,
        'damping_factor_x':xo.Float64,
        'damping_factor_y':xo.Float64,
        'damping_factor_s':xo.Float64,
        'uncorrelated_gauss_noise': xo.Int64,
        'gauss_noise_ampl_x':xo.Float64,
        'gauss_noise_ampl_px':xo.Float64,
        'gauss_noise_ampl_y':xo.Float64,
        'gauss_noise_ampl_py':xo.Float64,
        'gauss_noise_ampl_zeta':xo.Float64,
        'gauss_noise_ampl_delta':xo.Float64,

        'longitudinal_mode_flag': xo.Int64,
        'qs': xo.Float64,
        'bets': xo.Float64,
        'momentum_compaction_factor': xo.Float64,
        'slippage_length': xo.Float64,
        'voltage_rf': xo.Float64[:],
        'frequency_rf': xo.Float64[:],
        'lag_rf': xo.Float64[:],
        }

    _depends_on = [RandomNormal]
    isthick = True

    # _rename = {
    #     'cos_s': '_cos_s',
    #     'sin_s': '_sin_s',
    #     'bets': '_bets',
    #     'longitudinal_mode_flag': '_longitudinal_mode_flag',
    # }

    _extra_c_sources = [
        _pkg_root.joinpath('headers/constants.h'),
        _pkg_root.joinpath('beam_elements/elements_src/linesegmentmap.h')]

    def __init__(self, length=None, qx=0, qy=0,
            betx=1., bety=1., alfx=0., alfy=0.,
            dx=0., dpx=0., dy=0., dpy=0.,
            x_ref=0.0, px_ref=0.0, y_ref=0.0, py_ref=0.0,
            longitudinal_mode=None,
            qs=None, bets=None,
            momentum_compaction_factor=None,
            slippage_length=None,
            voltage_rf=None, frequency_rf=None, lag_rf=None,
            dqx=0.0, dqy=0.0,
            detx_x=0.0, detx_y=0.0, dety_y=0.0, dety_x=0.0,
            energy_increment=0.0, energy_ref_increment=0.0,
            damping_rate_x = 0.0, damping_rate_y = 0.0, damping_rate_s = 0.0,
            equ_emit_x = 0.0, equ_emit_y = 0.0, equ_emit_s = 0.0,
            gauss_noise_ampl_x=0.0,gauss_noise_ampl_px=0.0,
            gauss_noise_ampl_y=0.0,gauss_noise_ampl_py=0.0,
            gauss_noise_ampl_zeta=0.0,gauss_noise_ampl_delta=0.0,
            **nargs):

        '''
        Map representing a simplified segment of a beamline.

        Parameters
        ----------
        length : float
            Length of the segment in meters.
        qx : float
            Horizontal tune or phase advance of the segment.
        qy : float
            Vertical tune or phase advance of the segment.
        betx : tuple of length 2 or float
            Horizontal beta function at the entrance and exit of the segment.
            If a float is given, the same value is used for both entrance and exit.
        bety : tuple of length 2 or float
            Vertical beta function at the entrance and exit of the segment.
            If a float is given, the same value is used for both entrance and exit.
        alfx : tuple of length 2 or float
            Horizontal alpha function at the entrance and exit of the segment.
            If a float is given, the same value is used for both entrance and exit.
        alfy : tuple of length 2 or float
            Vertical alpha function at the entrance and exit of the segment.
            If a float is given, the same value is used for both entrance and exit.
        dx : tuple of length 2 or float
            Horizontal dispersion at the entrance and exit of the segment.
            If a float is given, the same value is used for both entrance and exit.
        dpx : tuple of length 2 or float
            Px dispersion at the entrance and exit of the segment.
            If a float is given, the same value is used for both entrance and exit.
        dy : tuple of length 2 or float
            Vertical dispersion at the entrance and exit of the segment.
            If a float is given, the same value is used for both entrance and exit.
        dpy : tuple of length 2 or float
            Py dispersion at the entrance and exit of the segment.
            If a float is given, the same value is used for both entrance and exit.
        x_ref : tuple of length 2 or float
            Horizontal position of the reference position at the entrance and
            exit of the segment (it is the closed orbit no other effects are
            present that perturb the closed orbit).
            If a float is given, the same value is used for both entrance and exit.
        px_ref : tuple of length 2 or float
            Px coordinate of the reference position at the entrance and
            exit of the segment (it is the closed orbit no other effects are
            present that perturb the closed orbit).
            If a float is given, the same value is used for both entrance and exit.
        y_ref : tuple of length 2 or float
            Vertical position of the reference position at the entrance and
            exit of the segment (it is the closed orbit no other effects are
            present that perturb the closed orbit).
            If a float is given, the same value is used for both entrance and exit.
        py_ref : tuple of length 2 or float
            Py coordinate of the reference position at the entrance and
            exit of the segment (it is the closed orbit no other effects are
            present that perturb the closed orbit).
            If a float is given, the same value is used for both entrance and exit.
        longitudinal_mode : str
            Longitudinal mode of the segment. Can be one of ``'linear_fixed_qs'``,
            ``'nonlinear'``, ``'linear_fixed_rf'`` or ``'frozen'``.
        qs : float
            Synchrotron tune of the segment. Only used if ``longitudinal_mode``
            is ``'linear_fixed_qs'``.
        bets : float
            Synchrotron beta function of the segment (positive above transition,
            negative below transition). Only used if ``longitudinal_mode``
            is ``'linear_fixed_qs'``.
        momentum_compaction_factor : float
            Momentum compaction factor of the segment. Only used if
            ``longitudinal_mode`` is ``'nonlinear'`` or ``'linear_fixed_rf'``.
        slippage_length : float
            Slippage length of the segment. Only used if ``longitudinal_mode``
            is ``'nonlinear'`` or ``'linear_fixed_rf'``. If not given, the
            ``length`` of the segment is used.
        voltage_rf : list of float
            List of voltages of the RF kicks in the segment. Only used if
            ``longitudinal_mode`` is ``'nonlinear'`` or ``'linear_fixed_rf'``.
        frequency_rf : list of float
            List of frequencies of the RF kicks in the segment. Only used if
            ``longitudinal_mode`` is ``'nonlinear'`` or ``'linear_fixed_rf'``.
        lag_rf : list of float
            List of lag of the RF kicks in the segment. Only used if
            ``longitudinal_mode`` is ``'nonlinear'`` or ``'linear_fixed_rf'``.
        dqx : float
            Horizontal chromaticity of the segment.
        dqy : float
            Vertical chromaticity of the segment.
        detx_x : float
            Anharmonicity xx coefficient. Optional, default is ``0``.
        detx_y : float
            Anharmonicity xy coefficient. Optional, default is ``0``.
        dety_y : float
            Anharmonicity yy coefficient. Optional, default is ``0``.
        energy_increment : float
            Energy increment of the segment in eV.
        energy_ref_increment : float
            Increment of the reference energy in eV.
        damping_rate_x : float
            Horizontal damping rate on the particles motion. Optional, default is ``0``.
        damping_rate_y : float
            Vertical damping rate on the particles motion. Optional, default is ``0``.
        damping_rate_s : float
            Longitudinal damping rate on the particles motion. Optional, default is ``0``.
        equ_emit_x : float
            Horizontal equilibrium emittance. Optional.
        equ_emit_y : float
            Vertical equilibrium emittance. Optional.
        equ_emit_s : float
            Longitudinal equilibrium emittance. Optional.
        gauss_noise_ampl_x : float
            Amplitude of Gaussian noise on the horizontal position. Optional, default is ``0``.
        gauss_noise_ampl_px : float
            Amplitude of Gaussian noise on the horizontal momentum. Optional, default is ``0``.
        gauss_noise_ampl_y : float
            Amplitude of Gaussian noise on the vertical position. Optional, default is ``0``.
        gauss_noise_ampl_py : float
            Amplitude of Gaussian noise on the vertical momentum. Optional, default is ``0``.
        gauss_noise_ampl_zeta : float
            Amplitude of Gaussian noise on the longitudinal position. Optional, default is ``0``.
        gauss_noise_ampl_delta : float
            Amplitude of Gaussian noise on the longitudinal momentum. Optional, default is ``0``.

        '''

        if '_xobject' in nargs.keys() and nargs['_xobject'] is not None:
            self._xobject = nargs['_xobject']
            return

        assert longitudinal_mode in ['linear_fixed_qs', 'nonlinear', 'linear_fixed_rf', None]

        nargs['qx'] = qx
        nargs['qy'] = qy
        nargs['dqx'] = dqx
        nargs['dqy'] = dqy
        nargs['detx_x'] = detx_x
        nargs['detx_y'] = detx_y
        nargs['dety_y'] = dety_y
        nargs['dety_x'] = dety_x
        nargs['length'] = length

        if longitudinal_mode is None:
            if qs is not None:
                longitudinal_mode = 'linear_fixed_qs'
            elif voltage_rf is not None:
                longitudinal_mode = 'nonlinear'
            else:
                longitudinal_mode = 'frozen'

        if longitudinal_mode == 'linear_fixed_qs':
            assert qs is not None
            assert bets is not None
            assert momentum_compaction_factor is None
            assert voltage_rf is None
            assert frequency_rf is None
            assert lag_rf is None
            nargs['longitudinal_mode_flag'] = 1
            nargs['qs'] = qs
            nargs['bets'] = bets
            nargs['voltage_rf'] = [0]
            nargs['frequency_rf'] = [0]
            nargs['lag_rf'] = [0]
        elif longitudinal_mode == 'nonlinear' or longitudinal_mode == 'linear_fixed_rf':
            assert voltage_rf is not None
            assert frequency_rf is not None
            assert lag_rf is not None
            assert momentum_compaction_factor is not None
            assert qs is None
            assert bets is None

            if slippage_length is None:
                assert length is not None
                nargs['slippage_length'] = length
            else:
                nargs['slippage_length'] = slippage_length

            if longitudinal_mode == 'nonlinear':
                nargs['longitudinal_mode_flag'] = 2
            elif longitudinal_mode == 'linear_fixed_rf':
                nargs['longitudinal_mode_flag'] = 3

            nargs['voltage_rf'] = voltage_rf
            nargs['frequency_rf'] = frequency_rf
            nargs['lag_rf'] = lag_rf
            nargs['momentum_compaction_factor'] = momentum_compaction_factor
            for nn in ['frequency_rf', 'lag_rf', 'voltage_rf']:
                if np.isscalar(nargs[nn]):
                    nargs[nn] = [nargs[nn]]

            assert (len(nargs['frequency_rf'])
                    == len(nargs['lag_rf'])
                    == len(nargs['voltage_rf']))

            if longitudinal_mode == 'linear_fixed_rf':
                assert len(nargs['frequency_rf']) == 1

        elif longitudinal_mode == 'frozen':
            nargs['longitudinal_mode_flag'] = 0
            nargs['voltage_rf'] = [0]
            nargs['frequency_rf'] = [0]
            nargs['lag_rf'] = [0]
        else:
            raise ValueError('longitudinal_mode must be one of "linear_fixed_qs", "nonlinear" or "frozen"')


        if np.isscalar(betx): betx = [betx, betx]
        else: assert len(betx) == 2

        if np.isscalar(bety): bety = [bety, bety]
        else: assert len(bety) == 2

        if np.isscalar(alfx): alfx = [alfx, alfx]
        else: assert len(alfx) == 2

        if np.isscalar(alfy): alfy = [alfy, alfy]
        else: assert len(alfy) == 2

        if np.isscalar(dx): dx = [dx, dx]
        else: assert len(dx) == 2

        if np.isscalar(dpx): dpx = [dpx, dpx]
        else: assert len(dpx) == 2

        if np.isscalar(dy): dy = [dy, dy]
        else: assert len(dy) == 2

        if np.isscalar(dpy): dpy = [dpy, dpy]
        else: assert len(dpy) == 2

        if np.isscalar(x_ref): x_ref = [x_ref, x_ref]
        else: assert len(x_ref) == 2

        if np.isscalar(px_ref): px_ref = [px_ref, px_ref]
        else: assert len(px_ref) == 2

        if np.isscalar(y_ref): y_ref = [y_ref, y_ref]
        else: assert len(y_ref) == 2

        if np.isscalar(py_ref): py_ref = [py_ref, py_ref]
        else: assert len(py_ref) == 2

        nargs['betx'] = betx
        nargs['bety'] = bety
        nargs['alfx'] = alfx
        nargs['alfy'] = alfy
        nargs['dx'] = dx
        nargs['dpx'] = dpx
        nargs['dy'] = dy
        nargs['dpy'] = dpy
        nargs['x_ref'] = x_ref
        nargs['px_ref'] = px_ref
        nargs['y_ref'] = y_ref
        nargs['py_ref'] = py_ref

        # acceleration with change of reference momentum
        nargs['energy_ref_increment'] = energy_ref_increment
        # acceleration without change of reference momentum
        nargs['energy_increment'] = energy_increment

        if damping_rate_x < 0.0 or damping_rate_y < 0.0 or damping_rate_s < 0.0:
            raise ValueError('Damping rates cannot be negative')
        if damping_rate_x > 0.0 or damping_rate_y > 0.0 or damping_rate_s > 0.0:
            nargs['uncorrelated_rad_damping'] = True
            nargs['damping_factor_x'] = 1.0-damping_rate_x/2.0
            nargs['damping_factor_y'] = 1.0-damping_rate_y/2.0
            nargs['damping_factor_s'] = 1.0-damping_rate_s/2.0
        else:
            nargs['uncorrelated_rad_damping'] = False

        if equ_emit_x < 0.0 or equ_emit_y < 0.0 or equ_emit_s < 0.0:
            raise ValueError('Equilibrium emittances cannot be negative')
        nargs['uncorrelated_gauss_noise'] = False
        nargs['gauss_noise_ampl_x'] = 0.0
        nargs['gauss_noise_ampl_px'] = 0.0
        nargs['gauss_noise_ampl_y'] = 0.0
        nargs['gauss_noise_ampl_py'] = 0.0
        nargs['gauss_noise_ampl_zeta'] = 0.0
        nargs['gauss_noise_ampl_delta'] = 0.0

        assert equ_emit_x >= 0.0
        assert equ_emit_y >= 0.0
        assert equ_emit_s >= 0.0

        if equ_emit_x > 0.0:
            assert alfx[1] == 0
            nargs['uncorrelated_gauss_noise'] = True
            nargs['gauss_noise_ampl_px'] = np.sqrt(equ_emit_x*damping_rate_x/betx[1])
            nargs['gauss_noise_ampl_x'] = betx[0]*nargs['gauss_noise_ampl_px']
        if equ_emit_y > 0.0:
            assert alfy[1] == 0
            nargs['uncorrelated_gauss_noise'] = True
            nargs['gauss_noise_ampl_py'] = np.sqrt(equ_emit_y*damping_rate_y/bety[1])
            nargs['gauss_noise_ampl_y'] = bety[0]*nargs['gauss_noise_ampl_py']
        if equ_emit_s > 0.0:
            nargs['uncorrelated_gauss_noise'] = True
            nargs['gauss_noise_ampl_delta'] = np.sqrt(equ_emit_s*damping_rate_s/bets)
            nargs['gauss_noise_ampl_zeta'] = bets*nargs['gauss_noise_ampl_delta']

        assert gauss_noise_ampl_x >= 0.0
        assert gauss_noise_ampl_px >= 0.0
        assert gauss_noise_ampl_y >= 0.0
        assert gauss_noise_ampl_py >= 0.0
        assert gauss_noise_ampl_zeta >= 0.0
        assert gauss_noise_ampl_delta >= 0.0

        if gauss_noise_ampl_x > 0.0 or gauss_noise_ampl_px > 0.0 or gauss_noise_ampl_y > 0.0 or gauss_noise_ampl_py > 0.0 or gauss_noise_ampl_zeta > 0.0 or gauss_noise_ampl_delta > 0.0:
            nargs['uncorrelated_gauss_noise'] = True
            nargs['gauss_noise_ampl_x'] = np.sqrt(nargs['gauss_noise_ampl_x']**2+gauss_noise_ampl_x**2)
            nargs['gauss_noise_ampl_px'] = np.sqrt(nargs['gauss_noise_ampl_px']**2+gauss_noise_ampl_px**2)
            nargs['gauss_noise_ampl_y'] = np.sqrt(nargs['gauss_noise_ampl_y']**2+gauss_noise_ampl_y**2)
            nargs['gauss_noise_ampl_py'] = np.sqrt(nargs['gauss_noise_ampl_py']**2+gauss_noise_ampl_py**2)
            nargs['gauss_noise_ampl_zeta'] = np.sqrt(nargs['gauss_noise_ampl_zeta']**2+gauss_noise_ampl_zeta**2)
            nargs['gauss_noise_ampl_delta'] = np.sqrt(nargs['gauss_noise_ampl_delta']**2+gauss_noise_ampl_delta**2)

        super().__init__(**nargs)

    @property
    def longitudinal_mode(self):
        ret = {
            0: 'frozen',
            1: 'linear_fixed_qs',
            2: 'nonlinear',
            3: 'linear_fixed_rf'
        }[self.longitudinal_mode_flag]
        return ret

class FirstOrderTaylorMap(BeamElement):

    '''
    First order Taylor map.

    Parameters
    ----------
    length : float
        length of the element in meters.
    m0 : array_like
        6x1 array of the zero order Taylor map coefficients.
    m1 : array_like
        6x6 array of the first order Taylor map coefficients.
    radiation_flag : int
        Flag for synchrotron radiation. 0 - no radiation, 1 - radiation on.

    '''

    isthick = True

    _xofields={
        'radiation_flag': xo.Int64,
        'length': xo.Float64,
        'm0': xo.Float64[6],
        'm1': xo.Float64[6,6]}

    _depends_on = [RandomUniform, RandomExponential]

    _extra_c_sources = [
        _pkg_root.joinpath('headers/constants.h'),
        _pkg_root.joinpath('headers/synrad_spectrum.h'),
        _pkg_root.joinpath('beam_elements/elements_src/firstordertaylormap.h')]

    _internal_record_class = SynchrotronRadiationRecord # not functional,
    # included for compatibility with Multipole

    def __init__(self, length = 0.0, m0 = None, m1 = None,radiation_flag=0,**nargs):

        if '_xobject' in nargs.keys() and nargs['_xobject'] is not None:
            self.xoinitialize(**nargs)
            return

        nargs['radiation_flag'] = radiation_flag
        nargs['length'] = length
        if m0 is None:
            nargs['m0'] = np.zeros(6,dtype=np.float64)
        else:
            if len(np.shape(m0)) == 1 and np.shape(m0)[0] == 6:
                nargs['m0'] = m0
            else:
                raise ValueError(f'Wrong shape for m0: {np.shape(m0)}')
        if m1 is None:
            nargs['m1'] = np.eye(6,dtype=np.float64)
        else:
            if len(np.shape(m1)) == 2 and np.shape(m1)[0] == 6 and np.shape(m1)[1] == 6:
                nargs['m1'] = m1
            else:
                raise ValueError(f'Wrong shape for m1: {np.shape(m1)}')
        super().__init__(**nargs)


class LinearTransferMatrix(BeamElement):
    _xofields={
        'no_detuning': xo.Int64,
        'q_x': xo.Float64,
        'q_y': xo.Float64,
        'cos_s': xo.Float64,
        'sin_s': xo.Float64,
        'beta_x_0': xo.Float64,
        'beta_y_0': xo.Float64,
        'beta_ratio_x': xo.Float64,
        'beta_prod_x': xo.Float64,
        'beta_ratio_y': xo.Float64,
        'beta_prod_y': xo.Float64,
        'alpha_x_0': xo.Float64,
        'alpha_x_1': xo.Float64,
        'alpha_y_0': xo.Float64,
        'alpha_y_1': xo.Float64,
        'disp_x_0': xo.Float64,
        'disp_x_1': xo.Float64,
        'disp_y_0': xo.Float64,
        'disp_y_1': xo.Float64,
        'beta_s': xo.Float64,
        'energy_ref_increment': xo.Float64,
        'energy_increment': xo.Float64,
        'chroma_x': xo.Float64,
        'chroma_y': xo.Float64,
        'detx_x': xo.Float64,
        'detx_y': xo.Float64,
        'dety_y': xo.Float64,
        'dety_x': xo.Float64,
        'x_ref_0': xo.Float64,
        'px_ref_0': xo.Float64,
        'y_ref_0': xo.Float64,
        'py_ref_0': xo.Float64,
        'x_ref_1': xo.Float64,
        'px_ref_1': xo.Float64,
        'y_ref_1': xo.Float64,
        'py_ref_1': xo.Float64,
        'length': xo.Float64,
        'uncorrelated_rad_damping': xo.Int64,
        'damping_factor_x':xo.Float64,
        'damping_factor_y':xo.Float64,
        'damping_factor_s':xo.Float64,
        'uncorrelated_gauss_noise': xo.Int64,
        'gauss_noise_ampl_x':xo.Float64,
        'gauss_noise_ampl_px':xo.Float64,
        'gauss_noise_ampl_y':xo.Float64,
        'gauss_noise_ampl_py':xo.Float64,
        'gauss_noise_ampl_zeta':xo.Float64,
        'gauss_noise_ampl_delta':xo.Float64,
        }

    _depends_on = [RandomNormal]
    isthick = True

    _extra_c_sources = [
        _pkg_root.joinpath('headers/constants.h'),
        _pkg_root.joinpath('beam_elements/elements_src/lineartransfermatrix.h')]

    def __init__(self, Q_x=0, Q_y=0,
                     beta_x_0=1.0, beta_x_1=1.0, beta_y_0=1.0, beta_y_1=1.0,
                     alpha_x_0=0.0, alpha_x_1=0.0, alpha_y_0=0.0, alpha_y_1=0.0,
                     disp_x_0=0.0, disp_x_1=0.0, disp_y_0=0.0, disp_y_1=0.0,
                     Q_s=0.0, beta_s=1.0,
                     chroma_x=0.0, chroma_y=0.0,
                     detx_x=0.0, detx_y=0.0, dety_y=0.0, dety_x=0.0,
                     energy_increment=0.0, energy_ref_increment=0.0,
                     x_ref_0 = 0.0, px_ref_0 = 0.0, x_ref_1 = 0.0, px_ref_1 = 0.0,
                     y_ref_0 = 0.0, py_ref_0 = 0.0, y_ref_1 = 0.0, py_ref_1 = 0.0,
                     damping_rate_x = 0.0, damping_rate_y = 0.0, damping_rate_s = 0.0,
                     equ_emit_x = 0.0, equ_emit_y = 0.0, equ_emit_s = 0.0,
                     gauss_noise_ampl_x=0.0,gauss_noise_ampl_px=0.0,gauss_noise_ampl_y=0.0,gauss_noise_ampl_py=0.0,gauss_noise_ampl_zeta=0.0,gauss_noise_ampl_delta=0.0,
                     **nargs):

        if '_xobject' in nargs.keys() and nargs['_xobject'] is not None:
            self.xoinitialize(**nargs)
            return

        _print('Warning: `LinearTransferMatrix` is deprecated and will be removed in the future. '
               'Please use `LineSegmentMap` instead.')
        if (chroma_x==0 and chroma_y==0
            and detx_x==0 and detx_y==0 and dety_y==0 and dety_x==0):

            cos_x = np.cos(2.0*np.pi*Q_x)
            sin_x = np.sin(2.0*np.pi*Q_x)
            cos_y = np.cos(2.0*np.pi*Q_y)
            sin_y = np.sin(2.0*np.pi*Q_y)

            nargs['no_detuning']  =  True
            nargs['q_x'] = sin_x
            nargs['q_y'] = sin_y
            nargs['chroma_x'] = cos_x
            nargs['chroma_y'] = cos_y
            nargs['detx_x'] = 0.
            nargs['detx_y'] = 0.
            nargs['dety_y'] = 0.
            nargs['dety_x'] = 0.
        else:
            nargs['no_detuning']  =  False
            nargs['q_x'] = Q_x
            nargs['q_y'] = Q_y
            nargs['chroma_x'] = chroma_x
            nargs['chroma_y'] = chroma_y
            nargs['detx_x'] = detx_x
            nargs['detx_y'] = detx_y
            nargs['dety_y'] = dety_y
            nargs['dety_x'] = dety_x

        if Q_s is not None:
            nargs['cos_s'] = np.cos(2.0*np.pi*Q_s)
            nargs['sin_s'] = np.sin(2.0*np.pi*Q_s)
        else:
            nargs['cos_s'] = 999
            nargs['sin_s'] = 0.

        nargs['beta_x_0'] = beta_x_0
        nargs['beta_y_0'] = beta_y_0
        nargs['beta_ratio_x'] = np.sqrt(beta_x_1/beta_x_0)
        nargs['beta_prod_x'] = np.sqrt(beta_x_1*beta_x_0)
        nargs['beta_ratio_y'] = np.sqrt(beta_y_1/beta_y_0)
        nargs['beta_prod_y'] = np.sqrt(beta_y_1*beta_y_0)
        nargs['alpha_x_0'] = alpha_x_0
        nargs['alpha_x_1'] = alpha_x_1
        nargs['alpha_y_0'] = alpha_y_0
        nargs['alpha_y_1'] = alpha_y_1
        nargs['disp_x_0'] = disp_x_0
        nargs['disp_x_1'] = disp_x_1
        nargs['disp_y_0'] = disp_y_0
        nargs['disp_y_1'] = disp_y_1
        nargs['beta_s'] = beta_s
        nargs['x_ref_0'] = x_ref_0
        nargs['x_ref_1'] = x_ref_1
        nargs['px_ref_0'] = px_ref_0
        nargs['px_ref_1'] = px_ref_1
        nargs['y_ref_0'] = y_ref_0
        nargs['y_ref_1'] = y_ref_1
        nargs['py_ref_0'] = py_ref_0
        nargs['py_ref_1'] = py_ref_1
        # acceleration with change of reference momentum
        nargs['energy_ref_increment'] = energy_ref_increment
        # acceleration without change of reference momentum
        nargs['energy_increment'] = energy_increment

        if damping_rate_x < 0.0 or damping_rate_y < 0.0 or damping_rate_s < 0.0:
            raise ValueError('Damping rates cannot be negative')
        if damping_rate_x > 0.0 or damping_rate_y > 0.0 or damping_rate_s > 0.0:
            nargs['uncorrelated_rad_damping'] = True
            nargs['damping_factor_x'] = 1.0-damping_rate_x/2.0
            nargs['damping_factor_y'] = 1.0-damping_rate_y/2.0
            nargs['damping_factor_s'] = 1.0-damping_rate_s/2.0
        else:
            nargs['uncorrelated_rad_damping'] = False

        if equ_emit_x < 0.0 or equ_emit_y < 0.0 or equ_emit_s < 0.0:
            raise ValueError('Equilibrium emittances cannot be negative')
        nargs['uncorrelated_gauss_noise'] = False
        nargs['gauss_noise_ampl_x'] = 0.0
        nargs['gauss_noise_ampl_px'] = 0.0
        nargs['gauss_noise_ampl_y'] = 0.0
        nargs['gauss_noise_ampl_py'] = 0.0
        nargs['gauss_noise_ampl_zeta'] = 0.0
        nargs['gauss_noise_ampl_delta'] = 0.0

        assert equ_emit_x >= 0.0
        assert equ_emit_y >= 0.0
        assert equ_emit_s >= 0.0

        if equ_emit_x > 0.0:
            assert alpha_x_1 == 0
            nargs['uncorrelated_gauss_noise'] = True
            nargs['gauss_noise_ampl_px'] = np.sqrt(equ_emit_x*damping_rate_x/beta_x_1)
            nargs['gauss_noise_ampl_x'] = beta_x_1*nargs['gauss_noise_ampl_px']
        if equ_emit_y > 0.0:
            assert alpha_y_1 == 0
            nargs['uncorrelated_gauss_noise'] = True
            nargs['gauss_noise_ampl_py'] = np.sqrt(equ_emit_y*damping_rate_y/beta_y_1)
            nargs['gauss_noise_ampl_y'] = beta_y_1*nargs['gauss_noise_ampl_py']
        if equ_emit_s > 0.0:
            nargs['uncorrelated_gauss_noise'] = True
            nargs['gauss_noise_ampl_delta'] = np.sqrt(equ_emit_s*damping_rate_s/beta_s)
            nargs['gauss_noise_ampl_zeta'] = beta_s*nargs['gauss_noise_ampl_delta']

        assert gauss_noise_ampl_x >= 0.0
        assert gauss_noise_ampl_px >= 0.0
        assert gauss_noise_ampl_y >= 0.0
        assert gauss_noise_ampl_py >= 0.0
        assert gauss_noise_ampl_zeta >= 0.0
        assert gauss_noise_ampl_delta >= 0.0

        if gauss_noise_ampl_x > 0.0 or gauss_noise_ampl_px > 0.0 or gauss_noise_ampl_y > 0.0 or gauss_noise_ampl_py > 0.0 or gauss_noise_ampl_zeta > 0.0 or gauss_noise_ampl_delta > 0.0:
            nargs['uncorrelated_gauss_noise'] = True
            nargs['gauss_noise_ampl_x'] = np.sqrt(nargs['gauss_noise_ampl_x']**2+gauss_noise_ampl_x**2)
            nargs['gauss_noise_ampl_px'] = np.sqrt(nargs['gauss_noise_ampl_px']**2+gauss_noise_ampl_px**2)
            nargs['gauss_noise_ampl_y'] = np.sqrt(nargs['gauss_noise_ampl_y']**2+gauss_noise_ampl_y**2)
            nargs['gauss_noise_ampl_py'] = np.sqrt(nargs['gauss_noise_ampl_py']**2+gauss_noise_ampl_py**2)
            nargs['gauss_noise_ampl_zeta'] = np.sqrt(nargs['gauss_noise_ampl_zeta']**2+gauss_noise_ampl_zeta**2)
            nargs['gauss_noise_ampl_delta'] = np.sqrt(nargs['gauss_noise_ampl_delta']**2+gauss_noise_ampl_delta**2)

        super().__init__(**nargs)

    @property
    def Q_s(self):
        return np.arccos(self.cos_s) / (2*np.pi)

    @property
    def beta_x_1(self):
        return self.beta_prod_x*self.beta_ratio_x

    @property
    def beta_y_1(self):
        return self.beta_prod_y*self.beta_ratio_y


def _angle_from_trig(cos=None, sin=None, tan=None):
    """
    Given at least two values of (cos, sin, tan), return the angle in radians.
    Raises ValueError if the values are inconsistent.
    """
    sin_given, cos_given, tan_given = (trig is not None for trig in (sin, cos, tan))

    if sum([sin_given, cos_given, tan_given]) <= 1:
        raise ValueError('At least two of (cos, sin, tan) must be given')

    if sin_given and cos_given:
        tan = tan if tan_given else sin / cos
    elif sin_given and tan_given:
        cos = cos if cos_given else sin / tan
    elif cos_given and tan_given:
        sin = sin if sin_given else cos * tan

    if (not np.isclose(sin**2 + cos**2, 1, atol=1e-13)
            or not np.isclose(sin / cos, tan, atol=1e-13)):
        raise ValueError('Given values of sin, cos, tan are inconsistent '
                         'with each other.')

    angle = np.arctan2(sin, cos)
    return angle, cos, sin, tan


def _unregister_if_preset(ref):
    try:
        ref._manager.unregister(ref)
    except KeyError:
        pass


def _get_expr(knob):
    if knob is None:
        return 0
    if hasattr(knob, '_expr'):
        if knob._expr is None:
            value = knob._get_value()
            if hasattr(value, 'get'): # For pyopencl scalars
                value = value.get()
            return value
        return knob._expr
    if isinstance(knob, Number):
        return knob
    if hasattr(knob, 'dtype'): # it's an array
        return knob
    raise ValueError(f'Cannot get expression for {knob}.')


def _nonzero(val_or_expr):
    if isinstance(val_or_expr, Number):
        return val_or_expr != 0

    return val_or_expr._expr


def _get_order(array):
    nonzero_indices = np.where(array)
    if not np.any(nonzero_indices):
        return 0
    return np.max(nonzero_indices)

<<<<<<< HEAD

class ElectronCooler(BeamElement):
    """
    Beam element modeling an electron cooler. In particular, this beam element uses the Parkhomchuk model for electron cooling.
    Every turn each particle receives transverse and longitudinal kicks based on the cooling force provided by the Parkhomchuk model.


    Parameters
        ----------
        current : float, optional
            The current in the electron beam, in amperes.
        length  : float, optional
            The length of the electron cooler, in meters.
        radius_e_beam : float, optional
            The radius of the electron beam, in meters.
        temp_perp : float, optional
            The transverse temperature of the electron beam, in electron volts.
        T_l : float, optional
            The longitudinal temperature of the electron beam, in electron volts.
        magnetic_field : float, optional
            The magnetic field strength, in tesla.
        offset_x : float, optional
            The horizontal offset of the electron cooler, in meters.
        offset_px : float, optional
            The horizontal angle of the electron cooler, in rad.
        offset_y : float, optional
            The horizontal offset of the electron cooler, in meters.    
        offset_py : float, optional
            The vertical angle of the electron cooler, in rad.
        offset_energy : float, optional
            The energy offset of the electrons, in eV.
        magnetic_field_ratio : float, optional
            The ratio of perpendicular component of magnetic field with the 
            longitudinal component of the magnetic field. This is a measure
            of the magnetic field quality. With the ideal magnetic field quality 
            being 0.
        space_charge : float, optional
            Whether space charge of electron beam is enabled. 0 is off and 1 is on.
        
    """

    _xofields = {
        'current'       :  xo.Float64,
        'length'        :  xo.Float64,
        'radius_e_beam'        :  xo.Float64,
        'temp_perp'        :  xo.Float64,
        'temp_long'           :  xo.Float64,
        'magnetic_field':  xo.Float64,
                
        'offset_x'      :  xo.Float64,
        'offset_px'     :  xo.Float64,
        'offset_y'      :  xo.Float64,
        'offset_py'     :  xo.Float64,
        'offset_energy' :  xo.Float64,

        'magnetic_field_ratio' :  xo.Float64,
        'space_charge'         : xo.Float64
        }

    _extra_c_sources = [
        _pkg_root.joinpath('headers/constants.h'),
        _pkg_root.joinpath('beam_elements/elements_src/electroncooler.h')]

    def __init__(self,  current        = 0,
                        length         = 0,
                        radius_e_beam  = 0,
                        temp_perp      = 0,
                        temp_long      = 0,
                        magnetic_field = 0,

                        offset_x       = 0,
                        offset_px      = 0,
                        offset_y       = 0,
                        offset_py      = 0,
                        offset_energy  = 0,
                                                
                        magnetic_field_ratio        = 0,
                        space_charge = 0,                      
                        **kwargs):
        
        if "_xobject" in kwargs:
            self.xoinitialize(_xobject=kwargs['_xobject'])
            return
        
        super().__init__(**kwargs)
        self.current        = current
        self.length         = length
        self.radius_e_beam  = radius_e_beam
        self.temp_perp      = temp_perp
        self.temp_long      = temp_long
        self.magnetic_field = magnetic_field

        self.offset_x       = offset_x
        self.offset_px      = offset_px
        self.offset_y       = offset_y
        self.offset_py      = offset_py
        self.offset_energy  = offset_energy
        
        self.magnetic_field_ratio        = magnetic_field_ratio
        self.space_charge = space_charge
        
    def get_backtrack_element(self, _context=None, _buffer=None, _offset=None):
        raise NotImplementedError
=======
class SecondOrderTaylorMap(BeamElement):

    '''
    Implements the second order Taylor map:

       z_out[i] = k[i] + sum_j (R[i,j]*z_in[j]) + sum_jk (T[i,j,k]*z_in[j]*z_in[k])

       where z = (x, px, y, py, zeta, pzeta)

    Parameters
    ----------
    length : float
        length of the element in meters.
    k : array_like
        6x1 array of the zero order Taylor map coefficients.
    R : array_like
        6x6 array of the first order Taylor map coefficients.
    T : array_like
        6x6x6 array of the second order Taylor map coefficients.

    '''

    isthick = True

    _extra_c_sources = [
        _pkg_root.joinpath('beam_elements/elements_src/second_order_taylor_map.h')]

    _xofields={
        'k': xo.Float64[6],
        'R': xo.Float64[6,6],
        'T': xo.Float64[6,6,6],
        'length': xo.Float64
    }

    @classmethod
    def from_line(cls, line, ele_start, ele_stop, twiss_table=None,
                  **kwargs):

        '''
        Generate a `SecondOrderTaylorMap` from a `Line` object.
        The coefficients are computed with finite differences around the closed
        orbit.

        Parameters
        ----------
        line : Line
            A `Line` object.
        ele_start : str
            Name of the element where the map starts.
        ele_stop : str
            Name of the element where the map stops.
        twiss_table : TwissTable, optional
            A `TwissTable` object. If not given, it will be computed.

        Returns
        -------
        SecondOrderTaylorMap
            A `SecondOrderTaylorMap` object.

        '''

        if twiss_table is None:
            tw = line.twiss(reverse=False)
        else:
            tw = twiss_table

        twinit = tw.get_twiss_init(ele_start)
        twinit_out = tw.get_twiss_init(ele_stop)

        RR = line.compute_one_turn_matrix_finite_differences(
            ele_start=ele_start, ele_stop=ele_stop, particle_on_co=twinit.particle_on_co
            )['R_matrix']
        TT = line.compute_T_matrix(ele_start=ele_start, ele_stop=ele_stop,
                                    particle_on_co=twinit.particle_on_co)

        x_co_in = np.array([
            twinit.particle_on_co.x[0],
            twinit.particle_on_co.px[0],
            twinit.particle_on_co.y[0],
            twinit.particle_on_co.py[0],
            twinit.particle_on_co.zeta[0],
            twinit.particle_on_co.pzeta[0],
        ])

        x_co_out = np.array([
            twinit_out.particle_on_co.x[0],
            twinit_out.particle_on_co.px[0],
            twinit_out.particle_on_co.y[0],
            twinit_out.particle_on_co.py[0],
            twinit_out.particle_on_co.zeta[0],
            twinit_out.particle_on_co.pzeta[0],
        ])

        # Handle feeddown (express the expansion in z instead of z - z_co)
        R_T_fd = np.einsum('ijk,k->ij', TT, x_co_in)
        K_T_fd = R_T_fd @ x_co_in

        K_hat = x_co_out - RR @ x_co_in + K_T_fd
        RR_hat = RR - 2 * R_T_fd

        smap = cls(R=RR_hat, T=TT, k=K_hat,
                   length=tw['s', ele_stop] - tw['s', ele_start],
                   **kwargs)

        return smap

    def scale_coordinates(self, scale_x=1, scale_px=1, scale_y=1, scale_py=1,
                          scale_zeta=1, scale_pzeta=1):

        '''
        Generate a new `SecondOrderTaylorMap` with scaled coordinates.

        Parameters
        ----------
        scale_x : float
            Scaling factor for x.
        scale_px : float
            Scaling factor for px.
        scale_y : float
            Scaling factor for y.
        scale_py : float
            Scaling factor for py.
        scale_zeta : float
            Scaling factor for zeta.
        scale_pzeta : float
            Scaling factor for pzeta.

        Returns
        -------
        SecondOrderTaylorMap
            A new `SecondOrderTaylorMap` with scaled coordinates.

        '''

        out = self.copy()

        scale_factors = np.array(
            [scale_x, scale_px, scale_y, scale_py, scale_zeta, scale_pzeta])

        for ii in range(6):
            out.T[ii, :, :] *= scale_factors[ii]
            out.R[ii, :] *= scale_factors[ii]
            out.k[ii] *= scale_factors[ii]

        for jj in range(6):
            out.T[:, jj, :] *= scale_factors[jj]
            out.R[:, jj] *= scale_factors[jj]

        for kk in range(6):
            out.T[:, :, kk] *= scale_factors[kk]

        return out
>>>>>>> ec6247ba
<|MERGE_RESOLUTION|>--- conflicted
+++ resolved
@@ -2494,8 +2494,6 @@
         return 0
     return np.max(nonzero_indices)
 
-<<<<<<< HEAD
-
 class ElectronCooler(BeamElement):
     """
     Beam element modeling an electron cooler. In particular, this beam element uses the Parkhomchuk model for electron cooling.
@@ -2598,7 +2596,7 @@
         
     def get_backtrack_element(self, _context=None, _buffer=None, _offset=None):
         raise NotImplementedError
-=======
+
 class SecondOrderTaylorMap(BeamElement):
 
     '''
@@ -2751,4 +2749,3 @@
             out.T[:, :, kk] *= scale_factors[kk]
 
         return out
->>>>>>> ec6247ba
