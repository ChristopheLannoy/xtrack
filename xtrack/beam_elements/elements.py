--- conflicted
+++ resolved
@@ -13,7 +13,6 @@
 
 from ..base_element import BeamElement
 from ..random import RandomUniformAccurate, RandomExponential, RandomNormal
-from ..general import _pkg_root
 
 from xtrack.beam_elements.magnets import (
     _INDEX_TO_INTEGRATOR, _INTEGRATOR_TO_INDEX, _MODEL_TO_INDEX_CURVED,
@@ -1940,19 +1939,7 @@
     }
 
     _extra_c_sources = [
-<<<<<<< HEAD
-        _pkg_root.joinpath('headers/synrad_spectrum.h'),
-        _pkg_root.joinpath('beam_elements/elements_src/drift.h'),
-        _pkg_root.joinpath('beam_elements/elements_src/track_multipolar_components.h'),
-        _pkg_root.joinpath('beam_elements/elements_src/track_xrotation.h'),
-        _pkg_root.joinpath('beam_elements/elements_src/track_yrotation.h'),
-        _pkg_root.joinpath('beam_elements/elements_src/track_srotation.h'),
-        _pkg_root.joinpath('beam_elements/elements_src/track_magnet_radiation.h'),
-        _pkg_root.joinpath('beam_elements/elements_src/track_solenoid.h'),
-        _pkg_root.joinpath('beam_elements/elements_src/solenoid.h'),
-=======
         '#include <beam_elements/elements_src/solenoid.h>',
->>>>>>> b98d0a15
     ]
 
     _depends_on = [RandomUniformAccurate, RandomExponential]
