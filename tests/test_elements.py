# copyright ############################### #
# This file is part of the Xtrack Package.  #
# Copyright (c) CERN, 2021.                 #
# ######################################### #

import numpy as np
import pathlib
import pytest

import xtrack as xt
import xobjects as xo
import xpart as xp
from xobjects.test_helpers import for_all_test_contexts
from xtrack.beam_elements.elements import _angle_from_trig

import ducktrack as dtk

from scipy.stats import linregress

<<<<<<< HEAD
test_data_folder = pathlib.Path(
    __file__).parent.joinpath('../test_data').absolute()


@for_all_test_contexts
def test_constructor(test_context):
    elements = [
        xt.Drift(_context=test_context),
        xt.Marker(_context=test_context),
        xt.Multipole(_context=test_context, knl=[2, 3]),
        xt.RFMultipole(_context=test_context, knl=[2]),
        xt.Cavity(_context=test_context, voltage=3.),
        xt.SRotation(_context=test_context, angle=4),
        xt.XRotation(_context=test_context, angle=1.8),
        xt.YRotation(_context=test_context, angle=2.4),
        xt.XYShift(_context=test_context, dx=1),
        xt.DipoleEdge(_context=test_context, h=1),
        xt.LimitRect(_context=test_context, min_x=5),
        xt.LimitRectEllipse(_context=test_context, max_x=6),
        xt.LimitEllipse(_context=test_context, a=10),
        xt.LimitRacetrack(_context=test_context, min_x=2),
        xt.LimitPolygon(_context=test_context, x_vertices=[1,-1,-1,1], y_vertices=[1,1,-1,-1]),
        xt.Elens(_context=test_context, inner_radius=0.1),
        xt.Wire(_context=test_context, current=3.)
    ]

    # test to_dict / from_dict
    for ee in elements:
        dd = ee.to_dict()
        nee = ee.__class__.from_dict(dd, _context=test_context)
        # Check that the two objects are bitwise identical
        if not isinstance(test_context, xo.ContextCpu):
            ee.move(_context=xo.ContextCpu())
            nee.move(_context=xo.ContextCpu())
        assert (ee._xobject._buffer.buffer[ee._xobject._offset:ee._xobject._size]
                - nee._xobject._buffer.buffer[
                    nee._xobject._offset:nee._xobject._size]).sum() == 0


@pytest.mark.parametrize(
    'element_cls,args',
    [
        (xt.SRotation, {'angle': 8, 'sin_z': 0.4}),
        (xt.XRotation, {'angle': 8, 'sin_angle': 0.4}),
        (xt.YRotation, {'angle': 8, 'sin_angle': 0.4}),
        (xt.SRotation, {'angle': 8, 'cos_z': 0.4}),
        (xt.XRotation, {'angle': 8, 'cos_angle': 0.4}),
        (xt.YRotation, {'angle': 8, 'cos_angle': 0.4}),
        (xt.XRotation, {'angle': 8, 'tan_angle': 0.4}),
        (xt.YRotation, {'angle': 8, 'tan_angle': 0.4}),
    ],
)
def test_rotations_constructors_on_inconsistent_input(element_cls, args):
    with pytest.raises(ValueError):
        element_cls(**args)


@pytest.mark.parametrize(
    'cos,sin,tan,angle',
    [
        (np.cos(0.03), np.sin(0.03), np.tan(0.03), 0.03),
        (np.cos(0.01), np.sin(0.01), None, 0.01),
        (None, np.sin(0.02), np.tan(0.02), 0.02),
        (np.cos(0.03), None, np.tan(0.03), 0.03),
        (None, None, None, None),
        (0.1, None, None, None),
        (None, None, 0.1, None),
        (np.cos(0.02), np.sin(0.04), None, None),
        (None, np.sin(0.04), np.tan(0.02), None),
        (np.cos(0.02), None, np.tan(0.04), None),
    ]
)
def test__angle_from_trig(cos, sin, tan, angle):
    should_fail = angle is None

    if should_fail:
        with pytest.raises(ValueError):
            _angle_from_trig(cos, sin, tan)
    else:
        result, cos_res, sin_res, tan_res = _angle_from_trig(cos, sin, tan)

        if cos is not None:
            assert cos == cos_res
        if sin is not None:
            assert sin == sin_res
        if tan is not None:
            assert tan == tan_res

        assert np.isclose(angle, result, atol=1e-13)


@for_all_test_contexts
def test_backtrack(test_context):
    elements = [
        xt.Drift(_context=test_context),
        xt.Multipole(_context=test_context, knl=[2, 3]),
        xt.RFMultipole(_context=test_context, knl=[2]),
        xt.ReferenceEnergyIncrease(_context=test_context, Delta_p0c=42),
        xt.Cavity(_context=test_context, voltage=3.),
        xt.SRotation(_context=test_context, angle=4),
        xt.XRotation(_context=test_context, angle=0.3),
        xt.YRotation(_context=test_context, angle=0.7),
        xt.XYShift(_context=test_context, dx=1),
        xt.DipoleEdge(_context=test_context, h=1),
        xt.LimitRect(_context=test_context, min_x=5),
        xt.LimitRectEllipse(_context=test_context, max_x=6),
        xt.LimitEllipse(_context=test_context, a=10),
        xt.LimitRacetrack(_context=test_context, min_x=2),
        xt.LimitPolygon(_context=test_context, x_vertices=[1,-1,-1,1], y_vertices=[1,1,-1,-1]),
        xt.Elens(_context=test_context, inner_radius=0.1),
    ]

    dtk_particle = dtk.TestParticles(
            p0c=25.92e9,
            x=1e-3,
            px=1e-5,
            y=-2e-3,
            py=-1.5e-5,
            delta=1e-2,
            zeta=1.)

    for element in elements:
        element_backtrack = element.get_backtrack_element(_context=test_context)

        # track forth and back
        new_particles = xp.Particles.from_dict(dtk_particle.to_dict(), _context=test_context)
        element.track(new_particles)
        element_backtrack.track(new_particles)
=======
def test_constructor():

    for ctx in xo.context.get_test_contexts():
        print(f"Test {ctx.__class__}")

        elements = [
            xt.Drift(_context=ctx),
            xt.Marker(_context=ctx),
            xt.Multipole(_context=ctx, knl=[2, 3]),
            xt.RFMultipole(_context=ctx, knl=[2]),
            xt.Cavity(voltage=3.),
            xt.SRotation(angle=4),
            xt.XRotation(angle=1.8),
            xt.YRotation(angle=2.4),
            xt.ZetaShift(dzeta=3E-4),
            xt.XYShift(dx=1),
            xt.DipoleEdge(h=1),
            xt.LimitRect(min_x=5),
            xt.LimitRectEllipse(max_x=6),
            xt.LimitEllipse(a=10),
            xt.LimitRacetrack(min_x=2),
            xt.LimitPolygon(x_vertices=[1,-1,-1,1], y_vertices=[1,1,-1,-1]),
            xt.Elens(inner_radius=0.1),
            xt.Wire(current=3.)
        ]

        # test to_dict / from_dict
        for ee in elements:
            dd = ee.to_dict()
            nee = ee.__class__.from_dict(dd, _context=ctx)
            # Check that the two objects are bitwise identical
            if not isinstance(ctx, xo.ContextCpu):
                ee.move(_context=xo.ContextCpu())
                nee.move(_context=xo.ContextCpu())
            assert (ee._xobject._buffer.buffer[ee._xobject._offset:ee._xobject._size]
                    - nee._xobject._buffer.buffer[
                        nee._xobject._offset:nee._xobject._size]).sum() == 0



def test_backtrack():

    for ctx in xo.context.get_test_contexts():
        print(f"Test {ctx.__class__}")

        elements = [
            xt.Drift(_context=ctx),
            xt.Multipole(_context=ctx, knl=[2, 3]),
            xt.RFMultipole(_context=ctx, knl=[2]),
            xt.ReferenceEnergyIncrease(_context=ctx, Delta_p0c=42),
            xt.Cavity(_context=ctx, voltage=3.),
            xt.SRotation(_context=ctx, angle=4),
            xt.XRotation(_context=ctx, angle=0.3),
            xt.YRotation(_context=ctx, angle=0.7),
            xt.ZetaShift(dzeta=3E-4),
            xt.XYShift(_context=ctx, dx=1),
            xt.DipoleEdge(_context=ctx, h=1),
            xt.LimitRect(_context=ctx, min_x=5),
            xt.LimitRectEllipse(_context=ctx, max_x=6),
            xt.LimitEllipse(_context=ctx, a=10),
            xt.LimitRacetrack(_context=ctx, min_x=2),
            xt.LimitPolygon(_context=ctx, x_vertices=[1,-1,-1,1], y_vertices=[1,1,-1,-1]),
            xt.Elens(_context=ctx, inner_radius=0.1),
        ]


        dtk_particle = dtk.TestParticles(
                p0c=25.92e9,
                x=1e-3,
                px=1e-5,
                y=-2e-3,
                py=-1.5e-5,
                delta=1e-2,
                zeta=1.)

        for element in elements:
            element_backtrack = element.get_backtrack_element(_context=ctx)

            # track forth and back
            new_particles = xp.Particles.from_dict(dtk_particle.to_dict(), _context=ctx)
            element.track(new_particles)
            element_backtrack.track(new_particles)

            # assert that nothing changed
            for k in 'x,px,y,py,zeta,delta'.split(','):
                assert np.isclose(ctx.nparray_from_context_array(getattr(new_particles, k))[0],
                          getattr(dtk_particle, k), rtol=1e-14, atol=1e-14)

def test_arr2ctx():

    for ctx in xo.context.get_test_contexts():
        print(f"Test {ctx.__class__}")

        d = xt.Drift(_context=ctx)

        a = [1., 2., 3.]
        assert type(d._arr2ctx(a)) is ctx.nplike_array_type

        a = ctx.zeros(shape=(20,), dtype=np.int64)
        assert type(d._arr2ctx(a)) is ctx.nplike_array_type
        assert (type(d._arr2ctx(a[1])) is int
                or (type(d._arr2ctx(a[1])) is ctx.nplike_array_type
                    and d._arr2ctx(a[1]).shape == ()))

        a = np.array([1., 2., 3.])
        assert type(d._arr2ctx(a)) is ctx.nplike_array_type
        assert type(d._arr2ctx(a[1])) is float


def test_drift():

    for ctx in xo.context.get_test_contexts():
        print(f"Test {ctx.__class__}")

        dtk_particle = dtk.TestParticles(
                p0c=25.92e9,
                x=1e-3,
                px=1e-5,
                y=-2e-3,
                py=-1.5e-5,
                delta=1e-2,
                zeta=1.)

        particles = xp.Particles.from_dict(dtk_particle.to_dict(),
                                           _context=ctx)

        drift = xt.Drift(_context=ctx, length=10.)
        drift.track(particles)

        dtk_drift = dtk.elements.Drift(length=10.)
        dtk_drift.track(dtk_particle)

        assert np.isclose(ctx.nparray_from_context_array(particles.x)[0],
                          dtk_particle.x, rtol=1e-14, atol=1e-14)
        assert np.isclose(ctx.nparray_from_context_array(particles.y)[0],
                          dtk_particle.y, rtol=1e-14, atol=1e-14)
        assert np.isclose(ctx.nparray_from_context_array(particles.zeta)[0],
                          dtk_particle.zeta,
                          rtol=1e-14, atol=1e-14)


def test_drift_exact():

    for ctx in xo.context.get_test_contexts():
        print(f"Test {ctx.__class__}")

        dtk_particle = dtk.TestParticles(
                p0c=25.92e9,
                x=1e-3,
                px=1e-5,
                y=-2e-3,
                py=-1.5e-5,
                delta=1e-2,
                zeta=1.)

        particles = xp.Particles.from_dict(dtk_particle.to_dict(),
                                           _context=ctx)

        drift = xt.Drift(_context=ctx, length=10.)
        tracker = xt.Tracker(
            line=xt.Line(elements=[drift]),
            compile=False,
            _context=ctx,
        )
        tracker.config.XTRACK_USE_EXACT_DRIFTS = True
        tracker.track(particles)
>>>>>>> 1504c578

        # assert that nothing changed
        for k in 'x,px,y,py,zeta,delta'.split(','):
            assert np.isclose(test_context.nparray_from_context_array(getattr(new_particles, k))[0],
                      getattr(dtk_particle, k), rtol=1e-14, atol=1e-14)


@for_all_test_contexts
def test_arr2ctx(test_context):
    d = xt.Drift(_context=test_context)

    a = [1., 2., 3.]
    assert type(d._arr2ctx(a)) is test_context.nplike_array_type

    a = test_context.zeros(shape=(20,), dtype=np.int64)
    assert type(d._arr2ctx(a)) is test_context.nplike_array_type
    assert (type(d._arr2ctx(a[1])) is int
            or (type(d._arr2ctx(a[1])) is test_context.nplike_array_type
                and d._arr2ctx(a[1]).shape == ()))

    a = np.array([1., 2., 3.])
    assert type(d._arr2ctx(a)) is test_context.nplike_array_type
    assert type(d._arr2ctx(a[1])) is float


@for_all_test_contexts
def test_drift(test_context):
    dtk_particle = dtk.TestParticles(
            p0c=25.92e9,
            x=1e-3,
            px=1e-5,
            y=-2e-3,
            py=-1.5e-5,
            delta=1e-2,
            zeta=1.)

    particles = xp.Particles.from_dict(dtk_particle.to_dict(),
                                       _context=test_context)

    drift = xt.Drift(_context=test_context, length=10.)
    drift.track(particles)

    dtk_drift = dtk.elements.Drift(length=10.)
    dtk_drift.track(dtk_particle)

    assert np.isclose(test_context.nparray_from_context_array(particles.x)[0],
                      dtk_particle.x, rtol=1e-14, atol=1e-14)
    assert np.isclose(test_context.nparray_from_context_array(particles.y)[0],
                      dtk_particle.y, rtol=1e-14, atol=1e-14)
    assert np.isclose(test_context.nparray_from_context_array(particles.zeta)[0],
                      dtk_particle.zeta,
                      rtol=1e-14, atol=1e-14)


@for_all_test_contexts
def test_drift_exact(test_context):
    dtk_particle = dtk.TestParticles(
            p0c=25.92e9,
            x=1e-3,
            px=1e-5,
            y=-2e-3,
            py=-1.5e-5,
            delta=1e-2,
            zeta=1.)

    particles = xp.Particles.from_dict(dtk_particle.to_dict(),
                                       _context=test_context)

    drift = xt.Drift(_context=test_context, length=10.)
    tracker = xt.Tracker(
        line=xt.Line(elements=[drift]),
        compile=False,
        _context=test_context,
    )
    tracker.config.XTRACK_USE_EXACT_DRIFTS = True
    tracker.track(particles)

    dtk_drift = dtk.elements.DriftExact(length=10.)
    dtk_drift.track(dtk_particle)

    assert np.isclose(test_context.nparray_from_context_array(particles.x)[0],
                      dtk_particle.x, rtol=1e-14, atol=1e-14)
    assert np.isclose(test_context.nparray_from_context_array(particles.y)[0],
                      dtk_particle.y, rtol=1e-14, atol=1e-14)
    assert np.isclose(test_context.nparray_from_context_array(particles.zeta)[0],
                      dtk_particle.zeta,
                      rtol=1e-14, atol=1e-14)


@for_all_test_contexts
def test_marker(test_context):
    dtk_particle = dtk.TestParticles(
        p0c=25.92e9,
        x=1e-3,
        px=1e-5,
        y=-2e-3,
        py=-1.5e-5,
        delta=1e-2,
        zeta=1.)

    particles = xp.Particles.from_dict(dtk_particle.to_dict(),
                                       _context=test_context)

    marker = xt.Marker(_context=test_context)
    marker.track(particles)

    assert np.isclose(test_context.nparray_from_context_array(particles.zeta)[0],
                      dtk_particle.zeta,
                      rtol=1e-14, atol=1e-14)
    assert np.isclose(test_context.nparray_from_context_array(particles.x)[0],
                      dtk_particle.x, rtol=1e-14, atol=1e-14)
    assert np.isclose(test_context.nparray_from_context_array(particles.y)[0],
                      dtk_particle.y, rtol=1e-14, atol=1e-14)


@for_all_test_contexts
def test_elens(test_context):
    dtk_particle = dtk.TestParticles(
            p0c  = np.array([7000e9]),
            x    = np.array([1e-3]),
            px   = np.array([0.0]),
            y    = np.array([2.2e-3]),
            py   = np.array([0.0]),
            zeta = np.array([0.]))

    particles = xp.Particles.from_dict(dtk_particle.to_dict(),
                                       _context=test_context)

    elens = xt.Elens(_context=test_context,
                     inner_radius=1.1e-3,
                     outer_radius=2.2e-3,
                     elens_length=3.,
                     voltage=15e3,
                     current=5)

    elens.track(particles)

    dtk_elens = dtk.elements.Elens(
                   inner_radius=1.1e-3,
                   outer_radius=2.2e-3,
                   elens_length=3.,
                   voltage=15e3,
                   current=5)

    dtk_elens.track(dtk_particle)

    assert np.isclose(test_context.nparray_from_context_array(particles.px)[0],
                      dtk_particle.px, rtol=1e-2, atol=1e-2)
    assert np.isclose(test_context.nparray_from_context_array(particles.py)[0],
                      dtk_particle.py, rtol=1e-9, atol=1e-9)




@for_all_test_contexts
def test_elens_chebychev(test_context):

    # read the input from file
    coeffs = []

    with (test_data_folder / 'chebychev/coeffs_gunBend_nEq18.txt').open() as f:
        for line in f:
            if line.startswith("#"):
                continue
                
            if line.startswith("I"):
                cheby_current = float(line.split(":")[-1])
                continue 
                
            if line.startswith("R"):
                cheby_radius  = float(line.split(":")[-1])            
                continue 
                
                
            coeffs.append(float(line.split(":")[-1].replace("\n","")))
                
                
    cheby_radius = cheby_radius*1e-3

    dtk_particle = dtk.TestParticles(
            p0c  = np.array([7000e9]),
            x    = np.array([0]),
            px   = np.array([0.0]),
            y    = np.array([0]),
            py   = np.array([0.0]),
            zeta = np.array([0.]))

    particles = xp.Particles.from_dict(dtk_particle.to_dict(),
                                       _context=test_context)

    elens = xt.Elens(inner_radius   = 5e-3, 
                    outer_radius   = 2*5e-3,
                    current        = 5,
                    elens_length   = 3,
                    voltage        = 10e3,
                    chebyshev_coefficients      = np.array(coeffs), 
                    chebyshev_reference_radius  = cheby_radius,
                    chebyshev_max_order         = 19,
                    chebyshev_reference_current = 5
                    )

    elens.track(particles)

    assert np.isclose(test_context.nparray_from_context_array(particles.px)[0],
                      -7.5e-10, rtol=1e-2, atol=1e-17)
    assert np.isclose(test_context.nparray_from_context_array(particles.py)[0],
                      8.68e-10, rtol=1e-2, atol=1e-17)




@for_all_test_contexts
def test_elens_measured_radial(test_context):
    def compute_coef(r_measured, j_measured, r_1_new, r_2_new,
                     r_1_old, r_2_old, p_order = 13):
        new_r = r_measured*(r_2_new-r_1_new)/(r_2_old-r_1_old)
        new_j = j_measured*(r_2_old-r_1_old)/(r_2_new-r_1_new)

        product = new_r*new_j

        delta_r = new_r[2]-new_r[1]

        numerator = [];
        s = len(new_r)
        for i in range(s):
            numerator.append((delta_r*max(np.cumsum(product[0:i+1]))))
        L = np.cumsum(product)
        denominator = max(L)*delta_r
        f_r = np.array(numerator/denominator)
        r_selected = new_r[new_j != 0]
        f_selected = f_r[new_j != 0]
        coef = np.polyfit(r_selected, f_selected, p_order)
        return coef


    particle_ref = xp.Particles(
                    p0c=np.array([7000e9]),
                    x=np.array([1e-3]),
                    px=np.array([0.0]),
                    y=np.array([2.2e-3]),
                    py=np.array([0.0]),
                    zeta=np.array([0.]))
    particle_test = particle_ref.copy(_context=test_context)

    # polynomial fit parameters for constant radial density
    r     = np.linspace(0.20338983,12,60)
    j     = np.append(np.append(np.linspace(0,4,20)*0,
           np.linspace(4,8,20)/np.linspace(4,8,20)), np.linspace(8,12,20)*0)
    C     = compute_coef(r, j, 1.4, 2.8, 4.0, 8.0)

    elens_radial_profile = xt.Elens(current=5, inner_radius=1.4e-3,
                outer_radius=2.8e-3, elens_length=3, voltage=10e3,
                coefficients_polynomial=C, _context=test_context)

    elens_constant = xt.Elens(current=5, inner_radius=1.4e-3,
                    outer_radius=2.8e-3, elens_length=3, voltage=10e3,
                    )

    elens_radial_profile.track(particle_test)
    elens_constant.track(particle_ref)

    particle_test.move(_context=xo.ContextCpu())

    assert np.isclose(particle_test.px[0], particle_ref.px[0],
                      rtol=1e-2, atol=1e-2)
    assert np.isclose(particle_test.py[0], particle_ref.py[0],
                      rtol=1e-2, atol=1e-2)


@for_all_test_contexts
def test_wire(test_context):
    dtk_particle = dtk.TestParticles(
            p0c =np.array([7000e9]),
            x   =np.array([1e-3]),
            px  =np.array([0.0]),
            y   =np.array([2.2e-3]),
            py  =np.array([0.0]),
            zeta=np.array([0.]))

    particles = xp.Particles(_context=test_context,
                             **dtk_particle.to_dict())


    wire = xt.Wire(_context    =  test_context,
                   L_phy  =  1.3,
                   L_int  =  1.3,
                   current=  250,
                   xma    = -8e-3,
                   yma    = -10e-3)

    wire.track(particles)

    dtk_wire = dtk.elements.Wire(
                   L_phy  =  1.3,
                   L_int  =  1.3,
                   current=  250,
                   xma    = -8e-3,
                   yma    = -10e-3)

    dtk_wire.track(dtk_particle)

    assert np.isclose(test_context.nparray_from_context_array(particles.px)[0],
                      dtk_particle.px, rtol=1e-9, atol=1e-9)
    assert np.isclose(test_context.nparray_from_context_array(particles.py)[0],
                      dtk_particle.py, rtol=1e-9, atol=1e-9)


@for_all_test_contexts
def test_linear_transfer(test_context):
    dtk_particle = dtk.TestParticles(
            p0c=25.92e9,
            x=1e-3,
            px=1e-5,
            y=-2e-3,
            py=-1.5e-5,
            zeta=2.,
            delta=2E-4)

    particles = xp.Particles.from_dict(dtk_particle.to_dict(),
                                       _context=test_context)

    alpha_x_0 = -0.5
    beta_x_0 = 100.0
    disp_x_0 = 1.8
    alpha_x_1 = 2.1
    beta_x_1 = 2.0
    disp_x_1 = 3.3
    alpha_y_0 = -0.4
    beta_y_0 = 8.0
    disp_y_0 = -0.2
    alpha_y_1 = 0.7
    beta_y_1 = 0.3
    disp_y_1 = -1.9
    Q_x = 0.27
    Q_y = 0.34
    beta_s = 856.9
    Q_s = 0.001
    energy_ref_increment = 1.2E9
    energy_increment = 4.8E8
    x_ref_0 = -5E-3
    px_ref_0 = 6E-4
    x_ref_1 = 2E-2
    px_ref_1 = -5E-5
    y_ref_0 = -9E-2
    py_ref_0 = 1E-4
    y_ref_1 = 4E-2
    py_ref_1 = 5E-4

    arc = xt.LinearTransferMatrix(_context=test_context,
    alpha_x_0=alpha_x_0, beta_x_0=beta_x_0, disp_x_0=disp_x_0,
    alpha_x_1=alpha_x_1, beta_x_1=beta_x_1, disp_x_1=disp_x_1,
    alpha_y_0=alpha_y_0, beta_y_0=beta_y_0, disp_y_0=disp_y_0,
    alpha_y_1=alpha_y_1, beta_y_1=beta_y_1, disp_y_1=disp_y_1,
    Q_x=Q_x, Q_y=Q_y,
    beta_s=beta_s, Q_s=Q_s,
    chroma_x=0.0, chroma_y=0.0,
    detx_x=0.0, detx_y=0.0, dety_y=0.0, dety_x=0.0,
    energy_ref_increment=energy_ref_increment,energy_increment=energy_increment,
    x_ref_0 = x_ref_0, px_ref_0 = px_ref_0, x_ref_1 = x_ref_1, px_ref_1 = px_ref_1,
    y_ref_0 = y_ref_0, py_ref_0 = py_ref_0, y_ref_1 = y_ref_1, py_ref_1 = py_ref_1)
    arc.track(particles)

    dtk_arc = dtk.elements.LinearTransferMatrix(alpha_x_0=alpha_x_0, beta_x_0=beta_x_0, disp_x_0=disp_x_0,
    alpha_x_1=alpha_x_1, beta_x_1=beta_x_1, disp_x_1=disp_x_1,
    alpha_y_0=alpha_y_0, beta_y_0=beta_y_0, disp_y_0=disp_y_0,
    alpha_y_1=alpha_y_1, beta_y_1=beta_y_1, disp_y_1=disp_y_1,
    Q_x=Q_x, Q_y=Q_y,
    beta_s=beta_s, Q_s=Q_s,
    chroma_x=0.0, chroma_y=0.0,
    detx_x=0.0, detx_y=0.0, dety_y=0.0, dety_x=0.0,
    energy_ref_increment=energy_ref_increment,energy_increment=energy_increment,
    x_ref_0 = x_ref_0, px_ref_0 = px_ref_0, x_ref_1 = x_ref_1, px_ref_1 = px_ref_1,
    y_ref_0 = y_ref_0, py_ref_0 = py_ref_0, y_ref_1 = y_ref_1, py_ref_1 = py_ref_1)
    dtk_arc.track(dtk_particle)

    assert np.isclose(test_context.nparray_from_context_array(particles.x)[0],
                      dtk_particle.x, rtol=1e-14, atol=1e-14)
    assert np.isclose(test_context.nparray_from_context_array(particles.px)[0],
                      dtk_particle.px, rtol=1e-14, atol=1e-14)
    assert np.isclose(test_context.nparray_from_context_array(particles.y)[0],
                      dtk_particle.y, rtol=1e-14, atol=1e-14)
    assert np.isclose(test_context.nparray_from_context_array(particles.py)[0],
                      dtk_particle.py, rtol=1e-14, atol=1e-14)
    assert np.isclose(test_context.nparray_from_context_array(particles.zeta)[0],
                      dtk_particle.zeta, rtol=1e-14, atol=1e-14)
    assert np.isclose(test_context.nparray_from_context_array(particles.delta)[0],
                      dtk_particle.delta, rtol=1e-14, atol=1e-14)


@for_all_test_contexts
def test_linear_transfer_chroma_detuning(test_context):
    dtk_particle = dtk.TestParticles(
            p0c=25.92e9,
            x=1e-3,
            px=1e-5,
            y=-2e-3,
            py=-1.5e-5,
            zeta=2.,
            delta=2E-4)

    particles = xp.Particles.from_dict(dtk_particle.to_dict(),
                                       _context=test_context)

    alpha_x_0 = -0.5
    beta_x_0 = 100.0
    disp_x_0 = 1.8
    alpha_x_1 = 2.1
    beta_x_1 = 2.0
    disp_x_1 = 3.3
    alpha_y_0 = -0.4
    beta_y_0 = 8.0
    disp_y_0 = -0.2
    alpha_y_1 = 0.7
    beta_y_1 = 0.3
    disp_y_1 = -1.9
    Q_x = 0.27
    Q_y = 0.34
    beta_s = 856.9
    Q_s = 0.001
    energy_ref_increment = 1.2E9
    energy_increment = 4.8E8
    x_ref_0 = -5E-3
    px_ref_0 = 6E-4
    x_ref_1 = 2E-2
    px_ref_1 = -5E-5
    y_ref_0 = -9E-2
    py_ref_0 = 1E-4
    y_ref_1 = 4E-2
    py_ref_1 = 5E-4
    chroma_x=8.0
    chroma_y=-5.0
    detx_x = 1E-3
    detx_y = -2E-4
    dety_y = -6E-4
    dety_x = 3E-3

    arc = xt.LinearTransferMatrix(_context=test_context,
    alpha_x_0=alpha_x_0, beta_x_0=beta_x_0, disp_x_0=disp_x_0,
    alpha_x_1=alpha_x_1, beta_x_1=beta_x_1, disp_x_1=disp_x_1,
    alpha_y_0=alpha_y_0, beta_y_0=beta_y_0, disp_y_0=disp_y_0,
    alpha_y_1=alpha_y_1, beta_y_1=beta_y_1, disp_y_1=disp_y_1,
    Q_x=Q_x, Q_y=Q_y,
    beta_s=beta_s, Q_s=Q_s,
    chroma_x=chroma_x, chroma_y=chroma_y,
    detx_x=detx_x, detx_y=detx_y, dety_y=dety_y, dety_x=dety_x,
    energy_ref_increment=energy_ref_increment,energy_increment=energy_increment,
    x_ref_0 = x_ref_0, px_ref_0 = px_ref_0, x_ref_1 = x_ref_1, px_ref_1 = px_ref_1,
    y_ref_0 = y_ref_0, py_ref_0 = py_ref_0, y_ref_1 = y_ref_1, py_ref_1 = py_ref_1)
    arc.track(particles)

    dtk_arc = dtk.elements.LinearTransferMatrix(alpha_x_0=alpha_x_0, beta_x_0=beta_x_0, disp_x_0=disp_x_0,
    alpha_x_1=alpha_x_1, beta_x_1=beta_x_1, disp_x_1=disp_x_1,
    alpha_y_0=alpha_y_0, beta_y_0=beta_y_0, disp_y_0=disp_y_0,
    alpha_y_1=alpha_y_1, beta_y_1=beta_y_1, disp_y_1=disp_y_1,
    Q_x=Q_x, Q_y=Q_y,
    beta_s=beta_s, Q_s=Q_s,
    chroma_x=chroma_x, chroma_y=chroma_y,
    detx_x=detx_x, detx_y=detx_y, dety_y=dety_y, dety_x=dety_x,
    energy_ref_increment=energy_ref_increment,energy_increment=energy_increment,
    x_ref_0 = x_ref_0, px_ref_0 = px_ref_0, x_ref_1 = x_ref_1, px_ref_1 = px_ref_1,
    y_ref_0 = y_ref_0, py_ref_0 = py_ref_0, y_ref_1 = y_ref_1, py_ref_1 = py_ref_1)
    dtk_arc.track(dtk_particle)

    assert np.isclose(test_context.nparray_from_context_array(particles.x)[0],
                      dtk_particle.x, rtol=1e-14, atol=1e-14)
    assert np.isclose(test_context.nparray_from_context_array(particles.px)[0],
                      dtk_particle.px, rtol=1e-14, atol=1e-14)
    assert np.isclose(test_context.nparray_from_context_array(particles.y)[0],
                      dtk_particle.y, rtol=1e-14, atol=1e-14)
    assert np.isclose(test_context.nparray_from_context_array(particles.py)[0],
                      dtk_particle.py, rtol=1e-14, atol=1e-14)
    assert np.isclose(test_context.nparray_from_context_array(particles.zeta)[0],
                      dtk_particle.zeta, rtol=1e-14, atol=1e-14)
    assert np.isclose(test_context.nparray_from_context_array(particles.delta)[0],
                      dtk_particle.delta, rtol=1e-14, atol=1e-14)


@for_all_test_contexts
def test_linear_transfer_uncorrelated_damping(test_context):
    alpha_x_0 = -0.5
    beta_x_0 = 100.0
    disp_x_0 = 1.8
    alpha_x_1 = 2.1
    beta_x_1 = 2.0
    disp_x_1 = 3.3
    alpha_y_0 = -0.4
    beta_y_0 = 8.0
    disp_y_0 = -0.2
    alpha_y_1 = 0.7
    beta_y_1 = 0.3
    disp_y_1 = -1.9
    Q_x = 0.27
    Q_y = 0.34
    beta_s = 856.9
    Q_s = 0.001
    energy_ref_increment = 1.2E9
    energy_increment = 4.8E8
    x_ref_0 = -5E-3
    px_ref_0 = 6E-4
    x_ref_1 = 2E-2
    px_ref_1 = -5E-5
    y_ref_0 = -9E-2
    py_ref_0 = 1E-4
    y_ref_1 = 4E-2
    py_ref_1 = 5E-4
    damping_rate_x = 5E-4
    damping_rate_y = 1E-3
    damping_rate_s = 2E-3

    dtk_particle = dtk.TestParticles(
            p0c=25.92e9,
            x=1e-3,
            px=1e-5,
            y=-2e-3,
            py=-1.5e-5,
            zeta=2.,
            delta=2E-4)

    particles = xp.Particles.from_dict(dtk_particle.to_dict(),
                                       _context=test_context)


    arc = xt.LinearTransferMatrix(_context=test_context,
    alpha_x_0=alpha_x_0, beta_x_0=beta_x_0, disp_x_0=disp_x_0,
    alpha_x_1=alpha_x_1, beta_x_1=beta_x_1, disp_x_1=disp_x_1,
    alpha_y_0=alpha_y_0, beta_y_0=beta_y_0, disp_y_0=disp_y_0,
    alpha_y_1=alpha_y_1, beta_y_1=beta_y_1, disp_y_1=disp_y_1,
    Q_x=Q_x, Q_y=Q_y,
    beta_s=beta_s, Q_s=Q_s,
    chroma_x=0.0, chroma_y=0.0,
    detx_x=0.0, detx_y=0.0, dety_y=0.0, dety_x=0.0,
    energy_ref_increment=energy_ref_increment,energy_increment=energy_increment,
    x_ref_0 = x_ref_0, px_ref_0 = px_ref_0, x_ref_1 = x_ref_1, px_ref_1 = px_ref_1,
    y_ref_0 = y_ref_0, py_ref_0 = py_ref_0, y_ref_1 = y_ref_1, py_ref_1 = py_ref_1,
    damping_rate_x = damping_rate_x,damping_rate_y = damping_rate_y,damping_rate_s = damping_rate_s)
    arc.track(particles)

    dtk_arc = dtk.elements.LinearTransferMatrix(alpha_x_0=alpha_x_0, beta_x_0=beta_x_0, disp_x_0=disp_x_0,
    alpha_x_1=alpha_x_1, beta_x_1=beta_x_1, disp_x_1=disp_x_1,
    alpha_y_0=alpha_y_0, beta_y_0=beta_y_0, disp_y_0=disp_y_0,
    alpha_y_1=alpha_y_1, beta_y_1=beta_y_1, disp_y_1=disp_y_1,
    Q_x=Q_x, Q_y=Q_y,
    beta_s=beta_s, Q_s=Q_s,
    chroma_x=0.0, chroma_y=0.0,
    detx_x=0.0, detx_y=0.0, dety_y=0.0, dety_x=0.0,
    energy_ref_increment=energy_ref_increment,energy_increment=energy_increment,
    x_ref_0 = x_ref_0, px_ref_0 = px_ref_0, x_ref_1 = x_ref_1, px_ref_1 = px_ref_1,
    y_ref_0 = y_ref_0, py_ref_0 = py_ref_0, y_ref_1 = y_ref_1, py_ref_1 = py_ref_1,
    damping_rate_x = damping_rate_x,damping_rate_y = damping_rate_y,damping_rate_s = damping_rate_s)
    dtk_arc.track(dtk_particle)

    assert np.isclose(test_context.nparray_from_context_array(particles.x)[0],
                      dtk_particle.x, rtol=1e-14, atol=1e-14)
    assert np.isclose(test_context.nparray_from_context_array(particles.px)[0],
                      dtk_particle.px, rtol=1e-14, atol=1e-14)
    assert np.isclose(test_context.nparray_from_context_array(particles.y)[0],
                      dtk_particle.y, rtol=1e-14, atol=1e-14)
    assert np.isclose(test_context.nparray_from_context_array(particles.py)[0],
                      dtk_particle.py, rtol=1e-14, atol=1e-14)
    assert np.isclose(test_context.nparray_from_context_array(particles.zeta)[0],
                      dtk_particle.zeta, rtol=1e-14, atol=1e-14)
    assert np.isclose(test_context.nparray_from_context_array(particles.delta)[0],
                      dtk_particle.delta, rtol=1e-14, atol=1e-14)


@for_all_test_contexts
def test_linear_transfer_uncorrelated_damping_rate(test_context):
    alpha_x_0 = -0.5
    beta_x_0 = 100.0
    alpha_y_0 = -0.4
    beta_y_0 = 8.0
    Q_x = 0.18
    Q_y = 0.22
    beta_s = 856.9
    Q_s = 0.0015
    damping_rate_x = 5E-4
    damping_rate_y = 1E-3
    damping_rate_s = 2E-3
    energy = 45.6
    equ_emit_x = 0.3E-9
    equ_emit_y = 1E-12
    equ_length = 3.5E-3
    equ_delta = 3.8E-4
    beta_s = equ_length/equ_delta
    equ_emit_s = equ_length*equ_delta

    particles = xp.Particles(_context=test_context,
                x=[10*np.sqrt(equ_emit_x*beta_x_0)],
                y=[10*np.sqrt(equ_emit_y*beta_y_0)],
                zeta=[10*np.sqrt(equ_emit_s*beta_s)],
                p0c=energy*1E9)


    arc = xt.LinearTransferMatrix(_context=test_context,
    alpha_x_0=alpha_x_0, beta_x_0=beta_x_0,
    alpha_x_1=alpha_x_0, beta_x_1=beta_x_0,
    alpha_y_0=alpha_y_0, beta_y_0=beta_y_0,
    alpha_y_1=alpha_y_0, beta_y_1=beta_y_0,
    Q_x=Q_x, Q_y=Q_y,
    beta_s=beta_s, Q_s=Q_s,
    damping_rate_x = damping_rate_x,damping_rate_y = damping_rate_y,damping_rate_s = damping_rate_s)

    gamma_x = (1.0+alpha_x_0**2)/beta_x_0
    gamma_y = (1.0+alpha_y_0**2)/beta_y_0
    n_turns = int(1E4)
    emit_x = np.zeros(n_turns,dtype=float)
    emit_y = np.zeros_like(emit_x)
    emit_s = np.zeros_like(emit_x)
    ctx2np = test_context.nparray_from_context_array
    for turn in range(n_turns):
        arc.track(particles)
        emit_x[turn] = ctx2np(0.5*(gamma_x*particles.x[0]**2
             + 2*alpha_x_0*particles.x[0]*particles.px[0]
             + beta_x_0*particles.px[0]**2))
        emit_y[turn] = ctx2np(0.5*(gamma_y*particles.y[0]**2+2*alpha_y_0*particles.y[0]*particles.py[0]+beta_y_0*particles.py[0]**2))
        emit_s[turn] = ctx2np(0.5*(particles.zeta[0]**2/beta_s+beta_s*particles.delta[0]**2))
    turns = np.arange(n_turns)
    fit_x = linregress(turns,np.log(emit_x))
    fit_y = linregress(turns,np.log(emit_y))
    fit_s = linregress(turns,np.log(emit_s))

    assert np.isclose(damping_rate_x,-fit_x.slope, rtol=1e-3, atol=1e-10)
    assert np.isclose(damping_rate_y,-fit_y.slope, rtol=1e-3, atol=1e-10)
    assert np.isclose(damping_rate_s,-fit_s.slope, rtol=1e-3, atol=1e-10)


@for_all_test_contexts
def test_linear_transfer_uncorrelated_damping_equilibrium(test_context):
    alpha_x_0 = 0.0
    beta_x_0 = 100.0
    alpha_y_0 = 0.0
    beta_y_0 = 8.0
    Q_x = 0.18
    Q_y = 0.22
    beta_s = 856.9
    Q_s = 0.015
    damping_rate_x = 5E-4
    damping_rate_y = 1E-3
    damping_rate_s = 2E-3
    energy = 45.6
    equ_emit_x = 0.3E-9
    equ_emit_y = 1E-12
    equ_length = 3.5E-3
    equ_delta = 3.8E-4
    beta_s = equ_length/equ_delta
    equ_emit_s = equ_length*equ_delta

    npart = int(1E3)
    particles = xp.Particles(_context=test_context,
                x=np.random.randn(npart)*np.sqrt(equ_emit_x*beta_x_0),
                px=np.random.randn(npart)*np.sqrt(equ_emit_x/beta_x_0),
                y=np.random.randn(npart)*np.sqrt(equ_emit_y*beta_y_0),
                py=np.random.randn(npart)*np.sqrt(equ_emit_y/beta_y_0),
                zeta=np.random.randn(npart)*np.sqrt(equ_emit_s*beta_s),
                delta=np.random.randn(npart)*np.sqrt(equ_emit_s/beta_s),
                p0c=energy*1E9)
    particles._init_random_number_generator();


    arc = xt.LinearTransferMatrix(_context=test_context,
    alpha_x_0=alpha_x_0, beta_x_0=beta_x_0,
    alpha_x_1=alpha_x_0, beta_x_1=beta_x_0,
    alpha_y_0=alpha_y_0, beta_y_0=beta_y_0,
    alpha_y_1=alpha_y_0, beta_y_1=beta_y_0,
    Q_x=Q_x, Q_y=Q_y,
    beta_s=beta_s, Q_s=Q_s,
    damping_rate_x = damping_rate_x,damping_rate_y = damping_rate_y,damping_rate_s = damping_rate_s,
    equ_emit_x = equ_emit_x, equ_emit_y = equ_emit_y, equ_emit_s = equ_emit_s)

    gamma_x = (1.0+alpha_x_0**2)/beta_x_0
    gamma_y = (1.0+alpha_y_0**2)/beta_y_0
    n_turns = int(1E3)
    emit_x = np.zeros(n_turns,dtype=float)
    emit_y = np.zeros_like(emit_x)
    emit_s = np.zeros_like(emit_x)
    ctx2np = test_context.nparray_from_context_array
    for turn in range(n_turns):
        arc.track(particles)
        emit_x[turn] = 0.5*np.average(ctx2np(gamma_x*particles.x**2+2*alpha_x_0*particles.x*particles.px+beta_x_0*particles.px**2))
        emit_y[turn] = 0.5*np.average(ctx2np(gamma_y*particles.y**2+2*alpha_y_0*particles.y*particles.py+beta_y_0*particles.py**2))
        emit_s[turn] = 0.5*np.average(ctx2np(particles.zeta**2/beta_s+beta_s*particles.delta**2))
    turns = np.arange(n_turns)
    equ_emit_x_0 = np.average(emit_x)
    equ_emit_y_0 = np.average(emit_y)
    equ_emit_s_0 = np.average(emit_s)

    assert np.isclose(equ_emit_x,equ_emit_x_0, rtol=1e-1, atol=1e-10)
    assert np.isclose(equ_emit_y,equ_emit_y_0, rtol=1e-1, atol=1e-10)
    assert np.isclose(equ_emit_s,equ_emit_s_0, rtol=1e-1, atol=1e-10)


@for_all_test_contexts
def test_linear_transfer_first_order_taylor_map(test_context):
    dtk_particle = dtk.TestParticles(
            p0c=25.92e9,
            x=1e-3,
            px=1e-5,
            y=-2e-3,
            py=-1.5e-5,
            zeta=2.,
            delta=2E-4)

    particles = xp.Particles.from_dict(dtk_particle.to_dict(),
                                       _context=test_context)

    m0 = np.arange(6,dtype=float)
    m1 = np.ones((6,6),dtype=float)
    for i in range(6):
        for j in range(6):
            m1[i,j] = 10*i+j
    arc = xt.FirstOrderTaylorMap(_context=test_context,m0 = m0, m1 = m1)
    arc.track(particles)

    dtk_arc = dtk.elements.FirstOrderTaylorMap(m0 = m0, m1 = m1)
    dtk_arc.track(dtk_particle)

    assert np.isclose(test_context.nparray_from_context_array(particles.x)[0],
                      dtk_particle.x, rtol=1e-14, atol=1e-14)
    assert np.isclose(test_context.nparray_from_context_array(particles.px)[0],
                      dtk_particle.px, rtol=1e-14, atol=1e-14)
    assert np.isclose(test_context.nparray_from_context_array(particles.y)[0],
                      dtk_particle.y, rtol=1e-14, atol=1e-14)
    assert np.isclose(test_context.nparray_from_context_array(particles.py)[0],
                      dtk_particle.py, rtol=1e-14, atol=1e-14)
    assert np.isclose(test_context.nparray_from_context_array(particles.zeta)[0],
                      dtk_particle.zeta, rtol=1e-14, atol=1e-14)
    assert np.isclose(test_context.nparray_from_context_array(particles.delta)[0],
                      dtk_particle.delta, rtol=1e-14, atol=1e-14)


@for_all_test_contexts
def test_cavity(test_context):
    cav = xt.Cavity(_context=test_context, frequency=0, lag=90, voltage=30)
    part = xp.Particles(p0c=1e9, delta=[0, 1e-2], zeta=[0, 0.2], _context=test_context)
    part0 = part.copy(_context=xo.ContextCpu())

    cav.track(part)

    part = part.copy(_context=xo.ContextCpu())

    assert np.allclose(part.energy,
                            part0.energy+cav.voltage, atol=5e-7, rtol=0)

    Pc = np.sqrt(part.energy**2 - part.mass0**2)
    delta = Pc/part.p0c - 1
    beta = Pc/part.energy

    tau0 = part0.zeta/(part0.beta0)
    tau = part.zeta/(part.beta0)

    assert np.allclose(part.delta, delta, atol=1e-14, rtol=0)
    assert np.allclose(part.rpp, 1/(1+delta), atol=1e-14, rtol=0)
    assert np.allclose(part.rvv, beta/part.beta0, atol=1e-14, rtol=0)
    assert np.allclose(tau, tau0, atol=1e-14, rtol=0)
    assert np.allclose((part.ptau - part0.ptau) * part0.p0c, 30, atol=1e-9, rtol=0)


test_source = r"""
/*gpufun*/
void test_function(TestElementData el,
                LocalParticle* part0,
                /*gpuglmem*/ double* b){

    double const a = TestElementData_get_a(el);

    //start_per_particle_block (part0->part)

        const int64_t ipart = part->ipart;
        double const val = b[ipart];

        LocalParticle_add_to_x(part, val + a);

    //end_per_particle_block
}

/*gpufun*/
void TestElement_track_local_particle(TestElementData el,
                LocalParticle* part0){

    double const a = TestElementData_get_a(el);

    //start_per_particle_block (part0->part)

        LocalParticle_set_x(part, a);

    //end_per_particle_block
}

"""


@for_all_test_contexts
def test_per_particle_kernel(test_context):
    class TestElement(xt.BeamElement):
        _xofields={
            'a': xo.Float64
        }

        _extra_c_sources = [test_source]

        _per_particle_kernels = {
            'test_kernel': xo.Kernel(
                c_name='test_function',
                args=[
                    xo.Arg(xo.Float64, pointer=True, name='b')
                ]),
        }

    el = TestElement(_context=test_context, a=10)

    # p = xp.Particles(p0c=1e9, x=[1,2,3], _context=test_context)
    # el.track(p)
    # p.move(_context=xo.ContextCpu())
    # assert np.all(p.x == [10,10,10])

    p = xp.Particles(p0c=1e9, x=[1, 2, 3], _context=test_context)
    b = p.x*0.5
    el.test_kernel(p, b=b)
    p.move(_context=xo.ContextCpu())
    assert np.all(p.x == np.array([11.5, 13, 14.5]))<|MERGE_RESOLUTION|>--- conflicted
+++ resolved
@@ -17,7 +17,7 @@
 
 from scipy.stats import linregress
 
-<<<<<<< HEAD
+
 test_data_folder = pathlib.Path(
     __file__).parent.joinpath('../test_data').absolute()
 
@@ -33,6 +33,7 @@
         xt.SRotation(_context=test_context, angle=4),
         xt.XRotation(_context=test_context, angle=1.8),
         xt.YRotation(_context=test_context, angle=2.4),
+        xt.ZetaShift(dzeta=3E-4),
         xt.XYShift(_context=test_context, dx=1),
         xt.DipoleEdge(_context=test_context, h=1),
         xt.LimitRect(_context=test_context, min_x=5),
@@ -120,6 +121,7 @@
         xt.SRotation(_context=test_context, angle=4),
         xt.XRotation(_context=test_context, angle=0.3),
         xt.YRotation(_context=test_context, angle=0.7),
+        xt.ZetaShift(dzeta=3E-4),
         xt.XYShift(_context=test_context, dx=1),
         xt.DipoleEdge(_context=test_context, h=1),
         xt.LimitRect(_context=test_context, min_x=5),
@@ -146,174 +148,6 @@
         new_particles = xp.Particles.from_dict(dtk_particle.to_dict(), _context=test_context)
         element.track(new_particles)
         element_backtrack.track(new_particles)
-=======
-def test_constructor():
-
-    for ctx in xo.context.get_test_contexts():
-        print(f"Test {ctx.__class__}")
-
-        elements = [
-            xt.Drift(_context=ctx),
-            xt.Marker(_context=ctx),
-            xt.Multipole(_context=ctx, knl=[2, 3]),
-            xt.RFMultipole(_context=ctx, knl=[2]),
-            xt.Cavity(voltage=3.),
-            xt.SRotation(angle=4),
-            xt.XRotation(angle=1.8),
-            xt.YRotation(angle=2.4),
-            xt.ZetaShift(dzeta=3E-4),
-            xt.XYShift(dx=1),
-            xt.DipoleEdge(h=1),
-            xt.LimitRect(min_x=5),
-            xt.LimitRectEllipse(max_x=6),
-            xt.LimitEllipse(a=10),
-            xt.LimitRacetrack(min_x=2),
-            xt.LimitPolygon(x_vertices=[1,-1,-1,1], y_vertices=[1,1,-1,-1]),
-            xt.Elens(inner_radius=0.1),
-            xt.Wire(current=3.)
-        ]
-
-        # test to_dict / from_dict
-        for ee in elements:
-            dd = ee.to_dict()
-            nee = ee.__class__.from_dict(dd, _context=ctx)
-            # Check that the two objects are bitwise identical
-            if not isinstance(ctx, xo.ContextCpu):
-                ee.move(_context=xo.ContextCpu())
-                nee.move(_context=xo.ContextCpu())
-            assert (ee._xobject._buffer.buffer[ee._xobject._offset:ee._xobject._size]
-                    - nee._xobject._buffer.buffer[
-                        nee._xobject._offset:nee._xobject._size]).sum() == 0
-
-
-
-def test_backtrack():
-
-    for ctx in xo.context.get_test_contexts():
-        print(f"Test {ctx.__class__}")
-
-        elements = [
-            xt.Drift(_context=ctx),
-            xt.Multipole(_context=ctx, knl=[2, 3]),
-            xt.RFMultipole(_context=ctx, knl=[2]),
-            xt.ReferenceEnergyIncrease(_context=ctx, Delta_p0c=42),
-            xt.Cavity(_context=ctx, voltage=3.),
-            xt.SRotation(_context=ctx, angle=4),
-            xt.XRotation(_context=ctx, angle=0.3),
-            xt.YRotation(_context=ctx, angle=0.7),
-            xt.ZetaShift(dzeta=3E-4),
-            xt.XYShift(_context=ctx, dx=1),
-            xt.DipoleEdge(_context=ctx, h=1),
-            xt.LimitRect(_context=ctx, min_x=5),
-            xt.LimitRectEllipse(_context=ctx, max_x=6),
-            xt.LimitEllipse(_context=ctx, a=10),
-            xt.LimitRacetrack(_context=ctx, min_x=2),
-            xt.LimitPolygon(_context=ctx, x_vertices=[1,-1,-1,1], y_vertices=[1,1,-1,-1]),
-            xt.Elens(_context=ctx, inner_radius=0.1),
-        ]
-
-
-        dtk_particle = dtk.TestParticles(
-                p0c=25.92e9,
-                x=1e-3,
-                px=1e-5,
-                y=-2e-3,
-                py=-1.5e-5,
-                delta=1e-2,
-                zeta=1.)
-
-        for element in elements:
-            element_backtrack = element.get_backtrack_element(_context=ctx)
-
-            # track forth and back
-            new_particles = xp.Particles.from_dict(dtk_particle.to_dict(), _context=ctx)
-            element.track(new_particles)
-            element_backtrack.track(new_particles)
-
-            # assert that nothing changed
-            for k in 'x,px,y,py,zeta,delta'.split(','):
-                assert np.isclose(ctx.nparray_from_context_array(getattr(new_particles, k))[0],
-                          getattr(dtk_particle, k), rtol=1e-14, atol=1e-14)
-
-def test_arr2ctx():
-
-    for ctx in xo.context.get_test_contexts():
-        print(f"Test {ctx.__class__}")
-
-        d = xt.Drift(_context=ctx)
-
-        a = [1., 2., 3.]
-        assert type(d._arr2ctx(a)) is ctx.nplike_array_type
-
-        a = ctx.zeros(shape=(20,), dtype=np.int64)
-        assert type(d._arr2ctx(a)) is ctx.nplike_array_type
-        assert (type(d._arr2ctx(a[1])) is int
-                or (type(d._arr2ctx(a[1])) is ctx.nplike_array_type
-                    and d._arr2ctx(a[1]).shape == ()))
-
-        a = np.array([1., 2., 3.])
-        assert type(d._arr2ctx(a)) is ctx.nplike_array_type
-        assert type(d._arr2ctx(a[1])) is float
-
-
-def test_drift():
-
-    for ctx in xo.context.get_test_contexts():
-        print(f"Test {ctx.__class__}")
-
-        dtk_particle = dtk.TestParticles(
-                p0c=25.92e9,
-                x=1e-3,
-                px=1e-5,
-                y=-2e-3,
-                py=-1.5e-5,
-                delta=1e-2,
-                zeta=1.)
-
-        particles = xp.Particles.from_dict(dtk_particle.to_dict(),
-                                           _context=ctx)
-
-        drift = xt.Drift(_context=ctx, length=10.)
-        drift.track(particles)
-
-        dtk_drift = dtk.elements.Drift(length=10.)
-        dtk_drift.track(dtk_particle)
-
-        assert np.isclose(ctx.nparray_from_context_array(particles.x)[0],
-                          dtk_particle.x, rtol=1e-14, atol=1e-14)
-        assert np.isclose(ctx.nparray_from_context_array(particles.y)[0],
-                          dtk_particle.y, rtol=1e-14, atol=1e-14)
-        assert np.isclose(ctx.nparray_from_context_array(particles.zeta)[0],
-                          dtk_particle.zeta,
-                          rtol=1e-14, atol=1e-14)
-
-
-def test_drift_exact():
-
-    for ctx in xo.context.get_test_contexts():
-        print(f"Test {ctx.__class__}")
-
-        dtk_particle = dtk.TestParticles(
-                p0c=25.92e9,
-                x=1e-3,
-                px=1e-5,
-                y=-2e-3,
-                py=-1.5e-5,
-                delta=1e-2,
-                zeta=1.)
-
-        particles = xp.Particles.from_dict(dtk_particle.to_dict(),
-                                           _context=ctx)
-
-        drift = xt.Drift(_context=ctx, length=10.)
-        tracker = xt.Tracker(
-            line=xt.Line(elements=[drift]),
-            compile=False,
-            _context=ctx,
-        )
-        tracker.config.XTRACK_USE_EXACT_DRIFTS = True
-        tracker.track(particles)
->>>>>>> 1504c578
 
         # assert that nothing changed
         for k in 'x,px,y,py,zeta,delta'.split(','):
