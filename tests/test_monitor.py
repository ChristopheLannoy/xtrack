# copyright ############################### #
# This file is part of the Xtrack Package.  #
# Copyright (c) CERN, 2021.                 #
# ######################################### #

import json
import pathlib

import numpy as np
from numpy.testing import assert_equal, assert_allclose

import xtrack as xt
import xpart as xp
import xobjects as xo
from xobjects.test_helpers import for_all_test_contexts


test_data_folder = pathlib.Path(
        __file__).parent.joinpath('../test_data').absolute()

with open(test_data_folder.joinpath(
        'hllhc15_noerrors_nobb/line_and_particle.json')) as f:
    dct = json.load(f)
line0 = xt.Line.from_dict(dct['line'])
line0.particle_ref = xp.Particles.from_dict(dct['particle'])

line0.build_tracker()

num_particles = 50
particles0 = xp.generate_matched_gaussian_bunch(line=line0,
                                               num_particles=num_particles,
                                               nemitt_x=2.5e-6,
                                               nemitt_y=2.5e-6,
                                               sigma_z=9e-2)


@for_all_test_contexts
def test_monitor(test_context):
    line = line0.copy()
    line.build_tracker(_context=test_context)
    particles = particles0.copy(_context=test_context)

    # Test implicit monitor
    num_turns = 30
    line.track(particles, num_turns=num_turns, turn_by_turn_monitor=True)
    mon = line.record_last_track
    assert np.all(mon.x.shape == np.array([50, 30]))
    assert np.all(mon.at_turn[3, :] == np.arange(0, num_turns))
    assert np.all(mon.particle_id[:, 3] == np.arange(0, num_particles))
    assert np.all(mon.at_element[:, :] == 0)
    assert np.all(mon.pzeta[:, 0] == particles0.pzeta)

    # Test explicit monitor passed to track
    monitor = xt.ParticlesMonitor(_context=test_context,
                                  start_at_turn=5, stop_at_turn=15,
                                  num_particles=num_particles)
    particles = particles0.copy(_context=test_context)
    num_turns = 30
    line.track(particles, num_turns=num_turns, turn_by_turn_monitor=monitor)
    assert np.all(monitor.x.shape == np.array([50, 10]))
    assert np.all(monitor.at_turn[3, :] == np.arange(5, 15))
    assert np.all(monitor.particle_id[:, 3] == np.arange(0, num_particles))
    assert np.all(monitor.at_element[:, :] == 0)
    assert np.all(monitor.pzeta[:, 0] == mon.pzeta[:, 5]) #5 in mon because the 0th entry of monitor is the 5th turn (5th entry in mon)

    # Test to_dict/from_dict round trip
    dct = monitor.to_dict()
    monitor2 = xt.ParticlesMonitor.from_dict(dct, _context=test_context)
    assert np.all(monitor2.x.shape == np.array([50, 10]))
    assert np.all(monitor2.at_turn[3, :] == np.arange(5, 15))
    assert np.all(monitor2.particle_id[:, 3] == np.arange(0, num_particles))
    assert np.all(monitor2.at_element[:, :] == 0)
    assert np.all(monitor2.pzeta[:, 0] == mon.pzeta[:, 5]) #5 in mon because the 0th entry of monitor is the 5th turn (5th entry in mon)

    # Test explicit monitor used in in stand-alone mode
    mon2 = xt.ParticlesMonitor(_context=test_context,
                               start_at_turn=5, stop_at_turn=15,
                               num_particles=num_particles)
    particles = particles0.copy(_context=test_context)
    num_turns = 30
    for ii in range(num_turns):
        mon2.track(particles)
        line.track(particles)
    assert np.all(mon2.x.shape == np.array([50, 10]))
    assert np.all(mon2.at_turn[3, :] == np.arange(5, 15))
    assert np.all(mon2.particle_id[:, 3] == np.arange(0, num_particles))
    assert np.all(mon2.at_element[:, :] == 0)
    assert np.all(mon2.pzeta[:, 0] == mon.pzeta[:, 5]) #5 in mon because the 0th entry of monitor is the 5th turn (5th entry in mon)

    # Test monitors with multiple frames
    monitor_multiframe = xt.ParticlesMonitor(_context=test_context,
                                             start_at_turn=5, stop_at_turn=10,
                                             n_repetitions=3,
                                             repetition_period=20,
                                             num_particles=num_particles)
    particles = particles0.copy(_context=test_context)
    num_turns = 100
    line.track(particles,
                  num_turns=num_turns,
                  turn_by_turn_monitor=monitor_multiframe)
    assert np.all(monitor_multiframe.x.shape == np.array([3, 50, 5]))
    assert np.all(monitor_multiframe.at_turn[1, 3, :] == np.arange(25, 30))
    assert np.all(monitor_multiframe.particle_id[2, :, 3] == np.arange(0,
                                                             num_particles))
    assert np.all(monitor_multiframe.at_element[:, :, :] == 0)
    assert np.all(monitor_multiframe.pzeta[0, :, 0] == mon.pzeta[:, 5]) #5 in mon because the 0th entry of monitor is the 5th turn (5th entry in mon)

    # Test monitors installed in a line
    monitor_ip5 = xt.ParticlesMonitor(start_at_turn=5, stop_at_turn=15,
                                      num_particles=num_particles)
    monitor_ip8 = xt.ParticlesMonitor(start_at_turn=5, stop_at_turn=15,
                                      num_particles=num_particles)
    line_w_monitor = line0.copy()
    line_w_monitor.insert_element(index='ip5', element=monitor_ip5, name='mymon5')
    line_w_monitor.insert_element(index='ip8', element=monitor_ip8, name='mymon8')

    line_w_monitor.build_tracker(_context=test_context)

    particles = particles0.copy(_context=test_context)
    num_turns = 50
    line_w_monitor.track(particles, num_turns=num_turns)

    assert np.all(monitor_ip5.x.shape == np.array([50, 10]))
    assert np.all(monitor_ip5.at_turn[3, :] == np.arange(5, 15))
    assert np.all(monitor_ip5.particle_id[:, 3] == np.arange(0, num_particles))
    assert np.all(monitor_ip5.at_element[:, :]
                        == line_w_monitor.element_names.index('ip5') - 1)

    assert np.all(monitor_ip8.x.shape == np.array([50, 10]))
    assert np.all(monitor_ip8.at_turn[3, :] == np.arange(5, 15))
    assert np.all(monitor_ip8.particle_id[:, 3] == np.arange(0, num_particles))
    assert np.all(monitor_ip8.at_element[:, :]
                        == line_w_monitor.element_names.index('ip8') - 1)



@for_all_test_contexts
def test_last_turns_monitor(test_context):

    particles = xp.Particles(p0c=6.5e12, x=[1,2,3,4,5,6], _context=test_context)
    num_particles = len(particles.x)

    monitor = xt.LastTurnsMonitor(n_last_turns=5, particle_id_range=(1, 5), _context=test_context)

    line = xt.Line([monitor])
    line.build_tracker(_context=test_context)

    for turn in range(10):

        line.track(particles, num_turns=1)

        # Note that indicees are re-ordered upon particle loss on CPU contexts,
        # so sort before manipulation
        if isinstance(test_context, xo.ContextCpu):
            particles.sort(interleave_lost_particles=True)

        particles.x[0] += 1
        particles.x[1] -= 1
        particles.x[2] += 2
        particles.x[3] -= 2
        particles.x[4] += 3
        particles.x[5] -= 3
        if turn == 2:
            particles.state[1] = 0
        if turn == 4:
            particles.state[2] = 0
        if turn == 6:
            particles.state[3] = 0

        if isinstance(test_context, xo.ContextCpu):
            particles.reorganize()


    assert np.all(monitor.particle_id == np.array([[0,0,1,1,1],[2]*5,[3]*5,[4]*5]))
    assert np.all(monitor.at_turn == np.array([np.clip(n-np.arange(4,-1,-1),0,None) for n in (2,4,6,9)]))
    assert np.all(monitor.x == np.array([[0,0,2,1,0],[3,5,7,9,11],[0,-2,-4,-6,-8],[20,23,26,29,32]]))


<<<<<<< HEAD

@for_all_test_contexts
def test_beam_profile_monitor(test_context):
    gen = np.random.default_rng(seed=38715345)

    npart = 512 # must be even and >= 512
    x = gen.normal(size=npart+4) # generate a few more to test "num_particles"
    y = gen.normal(size=npart+4)

    particles = xp.Particles(
        p0c=6.5e12,
        x=x,
        y=y,
        zeta=-2.99792458e8*np.tile([0.0, 0.5], x.size//2),
        _context=test_context,
    )

    nbins = 100

    monitor = xt.BeamProfileMonitor(
        num_particles=npart,
        start_at_turn=0,
        stop_at_turn=10,
        frev=1,
        sampling_frequency=2,
        n=nbins,
        x_range=5,
        y_range=(-4,2),
        _context=test_context,
    )

    line = xt.Line([monitor])
    line.build_tracker(_context=test_context)

    for turn in range(11): # track a few more than we record to test "stop_at_turn"
        # Note that indicees are re-ordered upon particle loss on CPU contexts,
        # so sort before manipulation
        if isinstance(test_context, xo.ContextCpu):
            particles.sort(interleave_lost_particles=True)

        # manipulate particles for testing
        particles.x[0] += 0.1
        particles.y[0] -= 0.1
        if turn == 8:
            particles.state[256:] = 0
        if turn == 9:
            particles.state[:] = 0

        if isinstance(test_context, xo.ContextCpu):
            particles.reorganize()

        # track and monitor
        line.track(particles, num_turns=1)


    # Check against expected values
    expected_x_intensity = np.zeros((20, nbins))
    expected_y_intensity = np.zeros((20, nbins))
    for turn in range(10):
        for sub in range(2):
            lim = {8:256, 9:0}.get(turn, npart) # consider dead particles in last turns
            x_sub = np.copy(x[:lim][sub::2])
            y_sub = np.copy(y[:lim][sub::2])
            if sub == 0 and lim > 0:
                x_sub[0] += 0.1 * (turn+1)
                y_sub[0] -= 0.1 * (turn+1)
            # benchmark against numpy's histogram function
            hist_x, edges_x = np.histogram(x_sub, bins=nbins, range=(-2.5, 2.5))
            hist_y, edges_y = np.histogram(y_sub, bins=nbins, range=(-4, 2))
            expected_x_intensity[2*turn+sub, :] = hist_x
            expected_y_intensity[2*turn+sub, :] = hist_y

    assert_allclose(monitor.x_edges, edges_x, err_msg="Monitor x_edges does not match expected values")
    assert_allclose(monitor.y_edges, edges_y, err_msg="Monitor y_edges does not match expected values")    
    assert_allclose(monitor.x_grid, (edges_x[1:]+edges_x[:-1])/2, err_msg="Monitor x_grid does not match expected values")
    assert_allclose(monitor.y_grid, (edges_y[1:]+edges_y[:-1])/2, err_msg="Monitor y_grid does not match expected values")
    assert_allclose(monitor.x_intensity, expected_x_intensity, err_msg="Monitor x_intensity does not match expected values")
    assert_allclose(monitor.y_intensity, expected_y_intensity, err_msg="Monitor y_intensity does not match expected values")
=======
@for_all_test_contexts
def test_collective_ebe_monitor(test_context):
    num_turns = 30

    # Turn-by-turn mode
    monitor_mode = True
    # Line without collective elements
    line = line0.copy()
    line.build_tracker(_context=test_context)
    particles = particles0.copy(_context=test_context)

    line.track(particles, num_turns=num_turns,
                turn_by_turn_monitor=monitor_mode,
                )
    recoded_track_x = line.record_last_track.x

    # Line with collective elements
    line_collective = line0.copy()
    line_collective.elements[2].iscollective = True # Thick element (Drift)
    line_collective.elements[12000].iscollective = True
    line_collective.build_tracker(_context=test_context)
    particles_collective = particles0.copy(_context=test_context)

    line_collective.track(particles_collective, num_turns=num_turns,
                turn_by_turn_monitor=monitor_mode,
                )
    recoded_track_x_collective = line_collective.record_last_track.x

    assert np.allclose(recoded_track_x, recoded_track_x_collective)

    # Element by element mode
    monitor_mode = 'ONE_TURN_EBE'
    # Line without collective elements
    line = line0.copy()
    line.build_tracker(_context=test_context)
    particles = particles0.copy(_context=test_context)

    line.track(particles, num_turns=num_turns,
                turn_by_turn_monitor=monitor_mode,
                )
    recoded_track_x = line.record_last_track.x

    # Line with collective elements
    line_collective = line0.copy()
    line_collective.elements[2].iscollective = True # Thick element (Drift)
    line_collective.elements[12000].iscollective = True
    line_collective.build_tracker(_context=test_context)
    particles_collective = particles0.copy(_context=test_context)

    line_collective.track(particles_collective, num_turns=num_turns,
                turn_by_turn_monitor=monitor_mode,
                )
    recoded_track_x_collective = line_collective.record_last_track.x

    assert np.allclose(recoded_track_x, recoded_track_x_collective)
>>>>>>> b855f7e5
<|MERGE_RESOLUTION|>--- conflicted
+++ resolved
@@ -174,9 +174,6 @@
     assert np.all(monitor.particle_id == np.array([[0,0,1,1,1],[2]*5,[3]*5,[4]*5]))
     assert np.all(monitor.at_turn == np.array([np.clip(n-np.arange(4,-1,-1),0,None) for n in (2,4,6,9)]))
     assert np.all(monitor.x == np.array([[0,0,2,1,0],[3,5,7,9,11],[0,-2,-4,-6,-8],[20,23,26,29,32]]))
-
-
-<<<<<<< HEAD
 
 @for_all_test_contexts
 def test_beam_profile_monitor(test_context):
@@ -255,7 +252,7 @@
     assert_allclose(monitor.y_grid, (edges_y[1:]+edges_y[:-1])/2, err_msg="Monitor y_grid does not match expected values")
     assert_allclose(monitor.x_intensity, expected_x_intensity, err_msg="Monitor x_intensity does not match expected values")
     assert_allclose(monitor.y_intensity, expected_y_intensity, err_msg="Monitor y_intensity does not match expected values")
-=======
+
 @for_all_test_contexts
 def test_collective_ebe_monitor(test_context):
     num_turns = 30
@@ -310,5 +307,4 @@
                 )
     recoded_track_x_collective = line_collective.record_last_track.x
 
-    assert np.allclose(recoded_track_x, recoded_track_x_collective)
->>>>>>> b855f7e5
+    assert np.allclose(recoded_track_x, recoded_track_x_collective)